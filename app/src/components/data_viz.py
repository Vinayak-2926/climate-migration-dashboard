import json
import streamlit as st
import pandas as pd
import geopandas as gpd
from shapely.ops import unary_union
import numpy as np
import plotly.express as px
import plotly.graph_objects as go
from src.components.utils import *

from src.db import db as database, Table

from shapely import wkt
from urllib.request import urlopen
from plotly.subplots import make_subplots


__all__ = [
    "generate_policy_recommendations",
    "display_migration_impact_analysis",
    "display_scenario_impact_analysis",
    "display_housing_indicators",
    "display_economic_indicators",
    "display_education_indicators",
    "feature_cards",
    "plot_nri_choropleth",
    "plot_nri_score",
    "plot_climate_hazards",
    "plot_socioeconomic_indices",
    "plot_socioeconomic_radar",
    "population_by_climate_region",
    "socioeconomic_projections",
    "display_housing_burden_plot",
    "display_housing_vacancy_plot"
]

# Define the color palette globally to avoid duplication
RISK_COLORS_RGB = [
    (77, 109, 189),  # 4D6DBD - Range 0-20
    (80, 155, 199),  # 509BC7 - Range 20-40
    (240, 213, 93),  # F0D55D - Range 40-60
    (224, 112, 105),  # E07069 - Range 60-80
    (199, 68, 93),  # C7445D - Range 80-100
]

# Generate color formats once
RISK_COLORS_RGBA = [f"rgba({r}, {g}, {b}, 1)" for r, g, b in RISK_COLORS_RGB]
RISK_COLORS_RGB_STR = [f"rgb({r}, {g}, {b})" for r, g, b in RISK_COLORS_RGB]

# Risk level labels
RISK_LEVELS = ['Very Low', 'Low', 'Moderate', 'High', 'Very High']

# Map risk categories to colors
RISK_COLOR_MAPPING = dict(zip(RISK_LEVELS, RISK_COLORS_RGB_STR))

choropleth_config = {
    'displayModeBar': False,
    'scrollZoom': False,
}


def get_risk_color(score, opacity=1.0):
    """Get color for a risk score with specified opacity"""
    color_index = min(int(score // 20), 4)
    r, g, b = RISK_COLORS_RGB[color_index]
    return f"rgba({r}, {g}, {b}, {opacity})"


def plot_nri_score(county_fips):
    fema_df = database.get_stat_var(
        Table.COUNTY_FEMA_DATA, "FEMA_NRI", county_fips, 2023)

    # Dummy NRI data for demonstration
    nri_score = fema_df["FEMA_NRI"].iloc[0]

    # Use light gray for the gauge bar
    bar_color = "rgba(255, 255, 255, 0.5)"

    # Display the NRI score with a gauge chart
    fig = go.Figure(go.Indicator(
        mode="gauge+number",
        value=nri_score,
        domain={'x': [0, 1], 'y': [0, 1]},
        title={'text': "National Risk Index Score"},
        gauge={
            'axis': {'range': [0, 100]},
            'bar': {
                'thickness': 0.5,
                'color': bar_color,
            },
            'steps': [
                {'range': [0, 20], 'color': RISK_COLORS_RGBA[0]},
                {'range': [20, 40], 'color': RISK_COLORS_RGBA[1]},
                {'range': [40, 60], 'color': RISK_COLORS_RGBA[2]},
                {'range': [60, 80], 'color': RISK_COLORS_RGBA[3]},
                {'range': [80, 100], 'color': RISK_COLORS_RGBA[4]},
            ]
        }
    ))

    fig.update_layout(
        # width=480,
        height=240,
        margin=dict(
            b=0,
            t=40,
            l=80,
            r=80,
        ),
        autosize=True,
        xaxis=dict(
            domain=[0, 0.95]
        )
    )

    st.plotly_chart(fig)


def plot_climate_hazards(county_fips, county_name):
    # Display top hazards
    hazard_data = {
        "Hazard Type": ["Extreme Heat", "Drought", "Riverine Flooding", "Wildfire", "Hurricane"],
        "Risk Score": [82.4, 64.7, 42.3, 37.8, 15.2]
    }

    hazards_df = pd.DataFrame(hazard_data)
    hazards_df = hazards_df.sort_values("Risk Score", ascending=False)

    # Create a color mapping based on risk score ranges
    hazards_df['Color Category'] = pd.cut(
        hazards_df['Risk Score'],
        bins=[0, 20, 40, 60, 80, 100],
        labels=RISK_LEVELS,
        include_lowest=True,
    )

    # Create a horizontal bar chart
    fig = px.bar(
        hazards_df,
        x="Risk Score",
        y="Hazard Type",
        orientation='h',
        color="Color Category",
        color_discrete_map=RISK_COLOR_MAPPING,
        title="Climate Hazards",
        labels={"Risk Score": "Risk Score (Higher = Greater Risk)"}
    )

    st.plotly_chart(fig)


def plot_nri_choropleth(scenario):
    try:
        # --- Load county data with geometry and projections ---
        counties_data = database.get_county_metadata(year=2021)
        counties_data = counties_data.merge(
            database.get_population_projections_by_fips(),
            how='outer',
            on='COUNTY_FIPS'
        )

        # Get FEMA data
        fema_df = database.get_stat_var(
            Table.COUNTY_FEMA_DATA, "FEMA_NRI",
            county_fips=counties_data['COUNTY_FIPS'].tolist(),
            year=2023
        )
        counties_data = counties_data.merge(fema_df, how="outer", on="COUNTY_FIPS")

        # Handle Oglala Lakota fallback
        source_row = counties_data[counties_data['COUNTY_FIPS'] == "46102"]
        if not source_row.empty:
            counties_data.loc[counties_data['COUNTY_FIPS'] == "46113", ['FEMA_NRI', 'COUNTY_FIPS', 'STATE', 'COUNTY', 'NAME']] = \
                source_row[['FEMA_NRI', 'COUNTY_FIPS', 'STATE', 'COUNTY', 'NAME']].values[0]

        counties_data.dropna(subset=['FEMA_NRI'], inplace=True)

        # Convert county WKT to geometry
        counties_data['geometry'] = counties_data['GEOMETRY'].apply(
<<<<<<< HEAD
            lambda x: wkt.loads(x) if isinstance(x, str) else x
        )
        counties_gdf = gpd.GeoDataFrame(counties_data, geometry='geometry', crs='EPSG:4326')
        counties_gdf['geometry'] = counties_gdf['geometry'].simplify(tolerance=0.01, preserve_topology=True)

        # --- Analysis columns ---
        counties_gdf['VARIATION'] = counties_gdf[scenario] - counties_gdf['POPULATION_2065_S3']
        counties_gdf['VARIATION_PCT'] = (
            counties_gdf['VARIATION'] / counties_gdf['POPULATION_2065_S3']) * 100

        min_pop = counties_gdf[scenario].min()
        max_pop = counties_gdf[scenario].max()
        counties_gdf['NORMALIZED_POP'] = (counties_gdf[scenario] - min_pop) / (max_pop - min_pop)

        counties_gdf['NRI_BUCKET'] = pd.cut(
            counties_gdf['FEMA_NRI'],
=======
            lambda x: wkt.loads(x) if isinstance(x, str) else x)

        # Create NRI risk buckets
        counties_data['NRI_BUCKET'] = pd.cut(
            counties_data['FEMA_NRI'],
>>>>>>> e55e8d92
            bins=[0, 20, 40, 60, 80, 100],
            include_lowest=True,
            labels=RISK_LEVELS,
            ordered=True
        )

<<<<<<< HEAD
        # Convert to GeoJSON for base map
        counties_geojson = json.loads(counties_gdf.to_json())
=======
        # Extract the state FIPS from county FIPS (first 2 digits)
        # Ensure it stays as a string
        counties_data['STATE_FIPS'] = counties_data['COUNTY_FIPS'].str[:2]
>>>>>>> e55e8d92

        # --- Climate Region Overlay via State Metadata ---
        if 'CLIMATE_REGION' not in counties_gdf.columns:
            st.error("Climate region data not available")
            return None

        # Get dominant climate region per state
        counties_gdf['STATE_FIPS'] = counties_gdf['COUNTY_FIPS'].str[:2]
        state_climate = counties_gdf.groupby('STATE_FIPS')['CLIMATE_REGION'].agg(
            lambda x: x.mode()[0] if not x.mode().empty else None
        ).reset_index().dropna()

        # Get state metadata with geometries
        states_data = database.get_state_metadata()
        states_data['geometry'] = states_data['GEOMETRY'].apply(
            lambda x: wkt.loads(x) if isinstance(x, str) else x
        )
        states_gdf = gpd.GeoDataFrame(states_data, geometry='geometry', crs='EPSG:4326')

        # Merge in climate regions
        states_gdf['STATE_FIPS'] = states_gdf['STATE_FIPS'].astype(str).str.zfill(2)
        states_gdf = states_gdf.merge(state_climate, how='inner', on='STATE_FIPS')

        # Dissolve by CLIMATE_REGION
        climate_regions_gdf = states_gdf.dissolve(by='CLIMATE_REGION')
        climate_regions_gdf['geometry'] = climate_regions_gdf['geometry'].simplify(tolerance=0.01, preserve_topology=True)
        climate_regions_geojson = json.loads(climate_regions_gdf.to_json())

<<<<<<< HEAD
        # --- Create plotly choropleth ---
=======
        # Create choropleth base layer with county boundaries
>>>>>>> e55e8d92
        fig = px.choropleth(
            counties_gdf,
            geojson=counties_geojson,
            locations='COUNTY_FIPS',
            featureidkey="properties.COUNTY_FIPS",
            color='NRI_BUCKET',
<<<<<<< HEAD
            color_discrete_sequence=[
                RISK_COLORS_RGBA[3],
                RISK_COLORS_RGBA[4],
                RISK_COLORS_RGBA[2],
                RISK_COLORS_RGBA[1],
                RISK_COLORS_RGBA[0],
            ],
=======
            color_discrete_map=RISK_COLOR_MAPPING,
            locations='COUNTY_FIPS',
            scope="usa",
            basemap_visible=False,
>>>>>>> e55e8d92
            hover_data={
                'NAME': True,
                'CLIMATE_REGION': True,
                'FEMA_NRI': True,
                'COUNTY_FIPS': False
            },
<<<<<<< HEAD
            custom_data=['NAME', 'CLIMATE_REGION', 'FEMA_NRI'],
            scope="usa"
=======
            custom_data=['COUNTY_NAME', 'CLIMATE_REGION', 'FEMA_NRI'],
>>>>>>> e55e8d92
        )

        fig.update_traces(
            showlegend=False,
            hovertemplate='<b>%{customdata[0]}</b><br>' +
<<<<<<< HEAD
                          'Climate Region: %{customdata[1]}<br>' +
                          'National Risk Index: %{customdata[2]:.1f}<br>' +
                          '<extra></extra>'
=======
            'Climate Region: %{customdata[1]}<br>' +
            'FEMA Risk Level: %{customdata[2]:.1f}<br>' +
            '<extra></extra>'  # Removes trace name from hover
>>>>>>> e55e8d92
        )

        # Climate region overlay with thick white borders
        fig.add_trace(
            go.Choropleth(
                geojson=climate_regions_geojson,
                locations=climate_regions_gdf.index.tolist(),
                z=[1] * len(climate_regions_gdf),
                colorscale=[[0, 'rgba(0,0,0,0)'], [1, 'rgba(0,0,0,0)']],
                marker_line_color='white',
                marker_line_width=5,
                showscale=False,
                name="Climate Regions",
                hoverinfo='skip'
            )
        )

<<<<<<< HEAD
=======
        for label, color in RISK_COLOR_MAPPING.items():
            fig.add_trace(
                go.Scatter(

                    x=[None],
                    y=[None],
                    mode='markers',
                    marker=dict(
                        size=10,
                        color=color
                    ),
                    name=label,
                    legendgrouptitle=dict(
                        text='Hazard Risk Level'
                    ),
                    legendgroup='manual_nri_legend',
                    showlegend=True,
                    hoverinfo='none'
                )
            )

>>>>>>> e55e8d92
        fig.update_geos(
            visible=False,
            scope="usa",
            showcoastlines=True,
            projection_type="albers usa"
        )

        fig.update_layout(
            height=800,
            title=dict(
                text="Natural Hazard Risk Index Across Counties",
                automargin=True,
                y=0.95
            ),
            legend=dict(
                title="",
                itemsizing="constant",
                groupclick="toggleitem",
                tracegroupgap=20,
                yanchor="top",
                y=0.9,
                xanchor="left",
                x=1.01,
                orientation="v"
            ),
            margin=dict(t=100, b=50, l=50, r=50),
            autosize=True,
            xaxis=dict(
                visible=False,
                showgrid=False
            ),
            yaxis=dict(
                visible=False,
                showgrid=False
            )
        )

<<<<<<< HEAD
        return st.plotly_chart(fig, on_select="ignore", selection_mode=["points"])
=======
        event = st.plotly_chart(fig,
                                on_select="ignore",
                                selection_mode=["points"],
                                config=choropleth_config
                                )
>>>>>>> e55e8d92

    except Exception as e:
        st.error(f"Could not create map: {e}")
        print(f"Map creation failed: {e}")
        return None


def population_by_climate_region(scenario):
    """
    Display a choropleth map of population by county for a given scenario, 
    with climate regions highlighted.
    """
    try:
        # --- Load county metadata ---
        counties_data = database.get_county_metadata(year=2010)
        counties_data = counties_data.merge(
            database.get_population_projections_by_fips(),
            how='inner',
            on='COUNTY_FIPS'
        )

        # Convert WKT to shapely geometry
        counties_data['geometry'] = counties_data['GEOMETRY'].apply(wkt.loads)

        # Create GeoDataFrame
        counties_gdf = gpd.GeoDataFrame(counties_data, geometry='geometry', crs='EPSG:4326')
        counties_gdf['geometry'] = counties_gdf['geometry'].simplify(tolerance=0.01, preserve_topology=True)

        # Compute scenario variation
        counties_gdf['VARIATION'] = counties_gdf[scenario] - counties_gdf['POPULATION_2065_S3']
        counties_gdf['VARIATION_PCT'] = (
            counties_gdf['VARIATION'] / counties_gdf['POPULATION_2065_S3']) * 100

        # Get state FIPS
        counties_gdf['STATE_FIPS'] = counties_gdf['COUNTY_FIPS'].str[:2]

        # Validate presence of climate data
        if 'CLIMATE_REGION' not in counties_gdf.columns:
            st.error("Climate region data not available")
            return None

        # Get dominant climate region per state
        state_climate_regions = counties_gdf.groupby('STATE_FIPS')['CLIMATE_REGION'].agg(
            lambda x: x.mode()[0] if not x.mode().empty else None
        ).reset_index().dropna()

        # Load state geometries
        states_data = database.get_state_metadata()
        states_data['geometry'] = states_data['GEOMETRY'].apply(wkt.loads)
        states_gdf = gpd.GeoDataFrame(states_data, geometry='geometry', crs='EPSG:4326')

        # Join climate regions to state geometries
        states_gdf['STATE_FIPS'] = states_gdf['STATE_FIPS'].astype(str).str.zfill(2)
        states_gdf = states_gdf.merge(state_climate_regions, how='inner', on='STATE_FIPS')

        # Dissolve states by climate region
        climate_regions_gdf = states_gdf.dissolve(by='CLIMATE_REGION')
        climate_regions_gdf['geometry'] = climate_regions_gdf['geometry'].simplify(tolerance=0.01, preserve_topology=True)
        climate_regions_geojson = json.loads(climate_regions_gdf.to_json())

        # Create GeoJSON from county geometries
        counties_geojson = json.loads(counties_gdf.to_json())

        # Get max abs variation
        max_abs_pct_change = max(
            abs(counties_gdf['VARIATION_PCT'].min()),
            abs(counties_gdf['VARIATION_PCT'].max())
        )

        # Base choropleth map
        fig = px.choropleth(
            counties_gdf,
            geojson=counties_geojson,
            color='VARIATION_PCT',
            color_continuous_scale='RdBu_r',
            range_color=[-max_abs_pct_change, max_abs_pct_change],
            locations='COUNTY_FIPS',
            featureidkey="properties.COUNTY_FIPS",
            scope="usa",
            labels={
                'COUNTY_NAME': 'County',
                'CLIMATE_REGION': 'Climate Region',
                scenario: 'Population (2065)',
                'VARIATION_PCT': 'Population Change (%)'
            },
            basemap_visible=False,
            hover_data={
                'COUNTY_NAME': True,
                'CLIMATE_REGION': True,
                scenario: True,
                'VARIATION_PCT': ':.2f',
                'COUNTY_FIPS': False
            },
            custom_data=['COUNTY_NAME', 'CLIMATE_REGION', scenario, 'VARIATION_PCT']
        )

        # Hover template
        fig.update_traces(
            hovertemplate='<b>%{customdata[0]}</b><br>' +
                          'Climate Region: %{customdata[1]}<br>' +
                          'Population (2065): %{customdata[2]:,.0f}<br>' +
                          'Change from Baseline: %{customdata[3]:.2f}%<br>' +
                          '<extra></extra>'
        )

        # Overlay: white-bordered climate regions
        fig.add_trace(
            go.Choropleth(
                geojson=climate_regions_geojson,
                locations=climate_regions_gdf.index.tolist(),
                z=[1] * len(climate_regions_gdf),
                colorscale=[[0, 'rgba(0,0,0,0)'], [1, 'rgba(0,0,0,0)']],
                marker_line_color='white',
                marker_line_width=5,
                showscale=False,
                name="Climate Regions",
                hoverinfo='skip'
            )
        )

        # Update layout
        fig.update_geos(
            visible=False,
            scope="usa",
            showcoastlines=True,
            projection_type="albers usa"
        )

        fig.update_coloraxes(
            colorbar_title="Population<br>Change (%)",
            colorbar_title_font_size=12,
            colorbar_title_side="right"
        )

        scenario_labels = {
            'POPULATION_2065_S5a': 'Low Impact Climate Migration',
            'POPULATION_2065_S5b': 'Medium Impact Climate Migration',
            'POPULATION_2065_S5c': 'High Impact Climate Migration'
        }
        scenario_title = scenario_labels.get(scenario, scenario)

        fig.update_layout(
            height=800,
            title=dict(
                text=f"Projected Population Change by 2065<br><sub>{scenario_title}</sub>",
                automargin=True,
                y=0.95
            ),
            legend=dict(
                title="",
                itemsizing="constant",
                groupclick="toggleitem",
                tracegroupgap=20,
                yanchor="top",
                y=0.9,
                xanchor="left",
                x=1.01,
                orientation="v"
            ),
            margin=dict(t=100, b=50, l=50, r=50),
            autosize=True,
        )

        # Add region labels
        for region, row in climate_regions_gdf.iterrows():
            centroid = row.geometry.centroid
            fig.add_annotation(
                x=centroid.x,
                y=centroid.y,
                text=region,
                showarrow=False,
                font=dict(family="Arial", size=16, color="black"),
                bgcolor="white",
                bordercolor="black",
                borderwidth=1,
                borderpad=4,
                opacity=0.8
            )

<<<<<<< HEAD
        return st.plotly_chart(fig, use_container_width=True)
=======
        event = st.plotly_chart(
            fig,
            use_container_width=True,
            config=choropleth_config
        )
>>>>>>> e55e8d92

    except Exception as e:
        st.error(f"Could not create map: {e}")
        print(f"Map creation failed: {e}")
        return None


def plot_socioeconomic_indices(df, title=None):
    """
    Create a Plotly line chart showing socioeconomic indices over time

    Parameters:
    -----------
    df : pandas.DataFrame
        DataFrame containing socioeconomic indices data with at least:
        - 'Year' column
        - Index columns (socioeconomic_index_*) 
    title : str, optional
        Custom title for the chart. If None, a default title is used.

    Returns:
    --------
    fig : plotly.graph_objects.Figure
        The plotly figure object that can be displayed with st.plotly_chart()
    """
    import plotly.graph_objects as go

    # Create color palette with shades of #509BC7
    base_color = "#509BC7"
    colors = [
        "#8FC1DB",  # Lighter shade
        "#6BAED1",  # Light shade
        "#509BC7",  # Base color
        "#3E7A9E",  # Dark shade
    ]

    # Get the list of years for the x-axis
    years = sorted(df['Year'].unique())

    # Get the index columns (columns that start with 'socioeconomic_index_')
    index_columns = [col for col in df.columns if col.startswith(
        'socioeconomic_index_')]

    # Create figure
    fig = go.Figure()

    # Add traces for each socioeconomic index
    for i, column in enumerate(index_columns):
        # Create a more readable name for the legend
        display_name = column.replace(
            'socioeconomic_index_', '').replace('_', ' ').title()

        # Add the trace
        fig.add_trace(
            go.Scatter(
                x=years,
                y=df.sort_values('Year')[column],
                mode='lines+markers',
                name=display_name,
                line=dict(color=colors[i % len(colors)], width=3),
                marker=dict(size=8)
            )
        )

    # Use provided title or default
    chart_title = title if title else "Socioeconomic Indices Over Time"

    # Update layout
    fig.update_layout(
        title=chart_title,
        title_font_size=20,
        xaxis_title="Year",
        yaxis_title="Index Value",
        legend_title="Index Type",
        template="plotly_white",
        height=600,
        hovermode="x unified",
        legend=dict(
            orientation="h",
            yanchor="bottom",
            y=-0.2,
            xanchor="center",
            x=0.5
        ),
        margin=dict(t=60, b=120, l=80, r=80),
    )

    # Add grid lines for better readability
    fig.update_xaxes(showgrid=True, gridwidth=1, gridcolor='lightgray')
    fig.update_yaxes(showgrid=True, gridwidth=1, gridcolor='lightgray')

    st.plotly_chart(fig)


def plot_socioeconomic_radar(df, selected_years=None):
    """
    Create a radar chart showing socioeconomic indices for selected years

    Parameters:
    -----------
    df : pandas.DataFrame
        DataFrame containing socioeconomic indices data
    selected_years : list, optional
        List of years to display. If None, shows first, middle, and last year.

    Returns:
    --------
    fig : plotly.graph_objects.Figure
        The plotly radar chart
    """
    import plotly.graph_objects as go

    # Get all available years
    years = sorted(df['Year'].unique())

    # If no years selected, choose first, middle and last year
    if not selected_years:
        if len(years) >= 3:
            selected_years = [years[0], years[len(years)//2], years[-1]]
        else:
            selected_years = years

    # Get index columns
    index_columns = [col for col in df.columns if col.startswith(
        'socioeconomic_index_')]
    categories = [col.replace('socioeconomic_index_', '').replace(
        '_', ' ').title() for col in index_columns]

    # Create color palette with shades of #509BC7
    colors = ["#8FC1DB", "#6BAED1", "#509BC7", "#3E7A9E", "#2C5876"]

    # Create figure
    fig = go.Figure()

    # Add traces for each selected year
    for i, year in enumerate(selected_years):
        year_data = df[df['Year'] == year]
        if not year_data.empty:
            fig.add_trace(go.Scatterpolar(
                r=[year_data[col].values[0] for col in index_columns],
                theta=categories,
                fill='toself',
                name=f'Year {year}',
                line=dict(color=colors[i % len(colors)], width=3),
            ))

    # Update layout
    fig.update_layout(
        polar=dict(
            radialaxis=dict(
                visible=True,
                range=[-2, 2]  # Adjust based on your data range
            )
        ),
        title="Socioeconomic Profile Evolution",
        showlegend=True,
        legend=dict(orientation="h", yanchor="bottom",
                    y=-0.2, xanchor="center", x=0.5),
        height=600,
        margin=dict(t=60, b=100, l=80, r=80),
    )

    st.plotly_chart(fig)


def display_migration_impact_analysis(projections_dict, scenario):
    impact_map = {
        "Scenario S5b": "Low",
        "Scenario S5a": "Medium",
        "Scenario S5c": "High"
    }

    # Calculate metrics based on selected scenario vs baseline
    baseline_pop_2065 = projections_dict["POPULATION_2065_S3"]
    selected_pop_2065 = projections_dict[scenario]

    # Calculate additional residents (difference between selected scenario and baseline)
    additional_residents = int(selected_pop_2065 - baseline_pop_2065)

    # Calculate percentage increase relative to baseline
    percent_increase = round(
        (additional_residents / baseline_pop_2065) * 100, 1)

    # Display metrics in same row
    split_row(
        lambda: st.metric(
            label="Estimated Population by 2065",
            value=f"{selected_pop_2065:,}",
            delta=None if additional_residents == 0 else (
                f"{additional_residents:,.0f}" if additional_residents > 0 else f"{additional_residents:,.0f}")
        ),
        lambda: st.metric(
            label="Population Increase",
            value=f"{percent_increase}%",
        ),
        [0.5, 0.5]
    )


def feature_cards(items):
    """
    Display a grid of feature cards with material icons, titles, and descriptions.

    Parameters:
    - items: List of dictionaries, each containing:
        - icon: Material icon name (without the 'material/' prefix)
        - title: Card title
        - description: Card description
    """
    # Add CSS for card styling
    st.markdown("""
    <style>
        .card-grid {
            display: flex;
            flex-wrap: wrap;
            gap: 16px;
            margin: 24px 0;
        }
        .feature-card {
            flex: 1;
            min-width: 200px;
            background-color: blue;
            border: 1px solid rgba(49, 51, 63, 0.2);
            border-radius: 8px;
            padding: 20px;
            box-shadow: 0 2px 5px rgba(0,0,0,0.1);
            transition: transform 0.3s ease, box-shadow 0.3s ease;
        }
        .feature-card:hover {
            transform: translateY(-4px);
            box-shadow: 0 8px 15px rgba(0,0,0,0.1);
        }
        .card-title {
            font-weight: bold;
            font-size: 1.1rem;
            margin-bottom: 10px;
            display: flex;
            align-items: center;
            gap: 8px;
        }
        .card-description {
            color: #666;
        }
    </style>
    """, unsafe_allow_html=True)

    # Create columns for the cards
    cols = st.columns(len(items))

    # Generate each card in the appropriate column
    for col, item in zip(cols, items):
        with col:
            # Each column gets its own card
            with st.container():
                # Show the icon and title
                if 'icon' in item.keys():
                    st.markdown(f"### **:material/{item['icon']}:**")

                st.markdown(f"##### **{item['title']}**")

                # Show the description
                st.markdown(item['description'])

                # Add spacing
                st.markdown("<br>", unsafe_allow_html=True)

                # Apply card styling to this container
                st.markdown("""
                <style>
                    div[data-testid="column"] > div:first-child {
                        background-color: white;
                        border: 1px solid rgba(49, 51, 63, 0.2);
                        border-radius: 8px;
                        padding: 16px;
                        height: 100%;
                        box-shadow: 0 2px 5px rgba(0,0,0,0.1);
                        transition: transform 0.3s ease, box-shadow 0.3s ease;
                    }
                    div[data-testid="column"] > div:first-child:hover {
                        transform: translateY(-4px);
                        box-shadow: 0 8px 15px rgba(0,0,0,0.1);
                    }
                    
                    div[data-testid="column"] h3 {
                        margin-top: 4px;
                        margin-bottom: 4px;
                        padding-top: 0;
                        padding-bottom: 0;
                    }
                </style>
                """, unsafe_allow_html=True)


def display_scenario_impact_analysis(county_name, state_name, projected_data):
    """
    Display comprehensive impact analysis based on projected data
    """
    st.header(f"Migration Impact Analysis")

    # Add explanation of the scenarios
    with st.expander("About the Scenarios", expanded=False):
        st.markdown("""
        ### Understanding the Scenarios
        """)

        # 6. Show current population and projected populations of the county
        st.markdown("""
            The population projections shown in this dashboard represent different scenarios for how climate change might affect migration patterns and population distribution across U.S. regions by 2065.

            #### What These Scenarios Mean:

        """)

        feature_cards([
            {"title": "No Impact",
                "description": "The projection model only considers labor and housing feedback mechanisms"},
            {"title": "Low Impact",
                "description": "Model includes modest climate-influenced migration (50% of projected effect)"},
            {"title": "Medium Impact",
                "description": "The expected influence of climate migration on migration decisions (100% of projected effect)"},
            {"title": "High Impact",
                "description": "Illustrates an intensified scenario where climate factors are more severe (200% of projected effect)"},
        ])

    # Create tabs for different impact categories
    tab1, tab2, tab3 = st.tabs(["Employment", "Education", "Housing"])

    with tab1:
        st.subheader("Employment Impact")
        st.markdown("""
        This chart shows how different migration scenarios could affect employment rates in your community. 
        The 4% unemployment line represents the Non-Accelerating Inflation Rate of Unemployment (NAIRU), 
        generally considered to be a healthy level of unemployment in a stable economy.
        """)

        # Display employment chart
        employment_chart = create_employment_chart(projected_data)
        st.plotly_chart(employment_chart, use_container_width=True)

        # Add interpretation based on the data
        unemployment_above_threshold = any(
            100 - row['TOTAL_EMPLOYED_PERCENTAGE'] > 4.0 for _, row in projected_data.iterrows())

        if unemployment_above_threshold:
            st.warning(
                ":material/warning: Under some scenarios, unemployment may rise above the 4% NAIRU threshold, which could indicate economic stress.")
        else:
            st.success(
                ":material/check_circle_outline: Employment levels remain healthy across all scenarios, suggesting economic resilience.")

    with tab2:
        st.subheader("Education Impact")
        st.markdown("""
        This chart displays the projected student-teacher ratios under different scenarios. 
        The national average is approximately 16:1, with higher ratios potentially indicating 
        strained educational resources.
        """)

        # Display education chart
        education_chart = create_student_teacher_chart(projected_data)
        st.plotly_chart(education_chart, use_container_width=True)

        # Add interpretation based on the data
        high_ratio_scenarios = [row['SCENARIO'] for _, row in projected_data.iterrows(
        ) if row['STUDENT_TEACHER_RATIO'] > 16.0]

        if high_ratio_scenarios:
            st.warning(
                f"⚠️ The student-teacher ratio exceeds the recommended level in {', '.join(high_ratio_scenarios)}. This may require additional educational resources or staff.")
        else:
            st.success(
                ":material/check_circle_outline: Educational resources appear adequate across all scenarios.")

    with tab3:
        st.subheader("Housing Impact")
        st.markdown("""
        This visualization shows housing availability across scenarios. A healthy housing market typically 
        maintains a vacancy rate between 5-8% (occupancy rate of 92-95%). Rates outside this range may 
        indicate housing shortages or excess vacancy.
        """)

        # Display housing chart
        housing_chart = create_housing_chart(projected_data)
        st.plotly_chart(housing_chart, use_container_width=True)

        # Calculate and add interpretation
        for _, row in projected_data.iterrows():
            occupancy_rate = (row['OCCUPIED_HOUSING_UNITS'] / (
                row['OCCUPIED_HOUSING_UNITS'] + row['AVAILABLE_HOUSING_UNITS'])) * 100
            vacancy_rate = 100 - occupancy_rate

            if vacancy_rate < 5:
                st.warning(
                    f"In the {row['SCENARIO']} scenario, the vacancy rate is below 5%, indicating a potential housing shortage.")
            elif vacancy_rate > 8:
                st.info(
                    f"In the {row['SCENARIO']} scenario, the vacancy rate is above 8%, suggesting potential excess housing capacity.")


def create_housing_chart(projected_data):
    # Make a copy of the dataframe to avoid modifying the original
    df = projected_data.copy()

    # Sort the dataframe by SCENARIO
    df = df.sort_values('SCENARIO')

    # Get the max absolute value for symmetric axis
    max_value = max(abs(df['AVAILABLE_HOUSING_UNITS'].max()),
                    abs(df['AVAILABLE_HOUSING_UNITS'].min()))

    # Calculate housing metrics if not already in the dataframe
    if 'HOUSING_OCCUPANCY_RATE' not in df.columns:
        df['HOUSING_OCCUPANCY_RATE'] = (df['OCCUPIED_HOUSING_UNITS'] / (
            df['OCCUPIED_HOUSING_UNITS'] + df['AVAILABLE_HOUSING_UNITS'])) * 100

    # Create the horizontal bar chart
    fig = go.Figure()

    # Sort the data by AVAILABLE_HOUSING_UNITS for better visualization
    sorted_data = df.sort_values('AVAILABLE_HOUSING_UNITS')

    fig.add_trace(go.Bar(
        y=sorted_data['SCENARIO'],
        x=sorted_data['AVAILABLE_HOUSING_UNITS'],
        orientation='h',
        marker=dict(
            color=sorted_data['AVAILABLE_HOUSING_UNITS'].apply(
                lambda x: '#E07069' if x < 0 else '#509BC7'),
            line=dict(color='rgba(0, 0, 0, 0.2)', width=1)
        )
    ))

    # Update layout for better appearance
    fig.update_layout(
        title="Projected Available Housing Units by Scenario in 2065",
        xaxis=dict(
            title="Available Housing Units in 2065",
            range=[-max_value, max_value],  # Symmetric x-axis
            zeroline=True,
            zerolinecolor='black',
            zerolinewidth=1
        ),
        yaxis=dict(
            title="Scenario",
            autorange="reversed"  # To have the largest value at the top
        ),
        height=500,
        margin=dict(l=100, r=20, t=70, b=70),
        template="plotly_white"
    )

    # Adding a vertical reference line at x=0
    fig.add_shape(
        type="line",
        x0=0, y0=-0.5,
        x1=0, y1=len(sorted_data) - 0.5,
        line=dict(color="black", width=1, dash="solid")
    )

    # Display the chart
    return fig


def create_student_teacher_chart(projected_data):
    # Make a copy of the dataframe to avoid modifying the original
    df = projected_data.copy()

    # Sort the dataframe by SCENARIO
    df = df.sort_values('SCENARIO')

    # Create figure
    fig = go.Figure()

    # Define the optimal student-teacher ratio threshold
    optimal_ratio = 16.0  # National average is around 16:1

    # Add bar for each scenario
    fig.add_trace(
        go.Bar(
            x=df['SCENARIO'],
            y=df['STUDENT_TEACHER_RATIO'],
            marker=dict(
                color=[
                    '#E07069' if ratio > optimal_ratio else '#509BC7'
                    for ratio in df['STUDENT_TEACHER_RATIO']
                ]
            ),
            text=[f"{ratio:.1f}" for ratio in df['STUDENT_TEACHER_RATIO']],
            textposition='auto',
            hovertemplate='Student-Teacher Ratio: %{y:.1f}<extra></extra>'
        )
    )

    # Add threshold line
    fig.add_shape(
        type="line",
        x0=-0.5,
        y0=optimal_ratio,
        x1=len(df) - 0.5,
        y1=optimal_ratio,
        line=dict(
            color="gray",
            width=2,
            dash="dash",
        ),
    )

    # Add annotation for the threshold
    fig.add_annotation(
        x=len(df) - 1,
        y=optimal_ratio + 0.5,
        text="Optimal Ratio (16:1)",
        showarrow=False,
        font=dict(
            color="gray"
        )
    )

    # Update layout
    fig.update_layout(
        title='Projected Student-Teacher Ratio by Scenario',
        xaxis=dict(
            title='Scenario',
            tickmode='array',
            tickvals=list(range(len(df))),
            ticktext=df['SCENARIO']
        ),
        yaxis=dict(
            title='Student-Teacher Ratio',
            range=[0, max(df['STUDENT_TEACHER_RATIO'])
                   * 1.2]  # Add some padding
        ),
        margin=dict(l=50, r=50, t=80, b=50),
        height=400,
    )

    return fig


def format_percentage(percentage):
    return f"{percentage:.1f}%"


def create_employment_chart(projected_data):
    # Make a copy of the dataframe to avoid modifying the original
    df = projected_data.copy()

    # Calculate the unemployed percentage for each scenario
    df['UNEMPLOYED_PERCENTAGE'] = 100 - df['TOTAL_EMPLOYED_PERCENTAGE']

    # Sort the dataframe by SCENARIO
    df = df.sort_values('SCENARIO')

    # Define the NAIRU threshold
    nairu_threshold = 4.0

    # Create figure with secondary y-axis
    fig = make_subplots(specs=[[{"secondary_y": True}]])

    # Add traces for employed and unemployed percentages
    for index, row in df.iterrows():
        # Determine color for unemployed percentage bar
        unemployed_color = '#E07069' if row['UNEMPLOYED_PERCENTAGE'] > nairu_threshold else '#F0D55D'

        # Add employed percentage bar
        fig.add_trace(
            go.Bar(
                name='Employed',
                y=[row['SCENARIO']],
                x=[row['TOTAL_EMPLOYED_PERCENTAGE']],
                orientation='h',
                marker=dict(color='#509BC7'),
                text=[format_percentage(row['TOTAL_EMPLOYED_PERCENTAGE'])],
                textposition='inside',
                hoverinfo='text',
                hovertext=[
                    f"Employed: {format_percentage(row['TOTAL_EMPLOYED_PERCENTAGE'])}"],
                showlegend=index == 0  # Only show in legend for the first entry
            )
        )

        # Add unemployed percentage bar
        fig.add_trace(
            go.Bar(
                name='Unemployed',
                y=[row['SCENARIO']],
                x=[row['UNEMPLOYED_PERCENTAGE']],
                orientation='h',
                marker=dict(color=unemployed_color),
                text=[format_percentage(row['UNEMPLOYED_PERCENTAGE'])],
                textposition='inside',
                hoverinfo='text',
                hovertext=[
                    f"Unemployed: {format_percentage(row['UNEMPLOYED_PERCENTAGE'])}"],
                showlegend=index == 0  # Only show in legend for the first entry
            )
        )

    # Add NAIRU threshold line
    fig.add_trace(
        go.Scatter(
            name='NAIRU Threshold (4%)',
            x=[nairu_threshold],
            y=df['SCENARIO'],
            mode='lines',
            line=dict(color='gray', width=2, dash='dash'),
            opacity=0.8,
            hoverinfo='text',
            hovertext=['NAIRU Threshold: 4%'],
            showlegend=True
        ),
        secondary_y=False
    )

    # Update layout
    fig.update_layout(
        title='Projected Employment by Scenario',
        barmode='stack',
        xaxis=dict(
            title='Percentage (%)',
            range=[0, 100],
            tickvals=[0, 20, 40, 60, 80, 100],
            ticktext=['0%', '20%', '40%', '60%', '80%', '100%']
        ),
        yaxis=dict(
            title='Scenario',
            categoryorder='array',
            categoryarray=df['SCENARIO'].tolist()
        ),
        legend=dict(
            orientation='h',
            yanchor='bottom',
            y=1.02,
            xanchor='right',
            x=1
        ),
        margin=dict(l=50, r=50, t=80, b=50),
        height=400,
    )

    return fig


def socioeconomic_projections(county_fips):
    indices_df = database.get_projections_by_county(county_fips)

    st.write(indices_df)


def generate_policy_recommendations(projected_data):
    """Generate policy recommendations based on the projected data"""
    st.write("# Policy Recommendations")

    # Calculate metrics for recommendations
    recommendations = []

    # Check employment metrics
    for _, row in projected_data.iterrows():
        unemployment_rate = 100 - row['TOTAL_EMPLOYED_PERCENTAGE']
        if unemployment_rate > 4.0 and row['SCENARIO'] in ['S5b', 'S5c']:
            recommendations.append({
                'category': 'Employment',
                'scenario': row['SCENARIO'],
                'issue': f"Projected unemployment rate of {unemployment_rate:.1f}% exceeds optimal levels",
                'recommendation': "Consider workforce development programs and economic incentives to attract industries likely to thrive in changing climate conditions."
            })

    # Check education metrics
    for _, row in projected_data.iterrows():
        if row['STUDENT_TEACHER_RATIO'] > 16.0 and row['SCENARIO'] in ['S5b', 'S5c']:
            recommendations.append({
                'category': 'Education',
                'scenario': row['SCENARIO'],
                'issue': f"Student-teacher ratio of {row['STUDENT_TEACHER_RATIO']:.1f} exceeds national average",
                'recommendation': "Plan for educational infrastructure expansion and teacher recruitment to maintain educational quality with population growth."
            })

    # Check housing metrics
    for _, row in projected_data.iterrows():
        occupancy_rate = (row['OCCUPIED_HOUSING_UNITS'] / (
            row['OCCUPIED_HOUSING_UNITS'] + row['AVAILABLE_HOUSING_UNITS'])) * 100
        vacancy_rate = 100 - occupancy_rate

        if vacancy_rate <= 0 and row['SCENARIO'] in ['S5b', 'S5c']:
            recommendations.append({
                'category': 'Housing',
                'scenario': row['SCENARIO'],
                'issue': f"Negative vacancy rate of {vacancy_rate:.1f}% indicates a shortage of housing.",
                'recommendation': "Implement zoning reforms and incentives for affordable housing development to accommodate projected population growth."
            })
        elif vacancy_rate < 5 and row['SCENARIO'] in ['S5b', 'S5c']:
            recommendations.append({
                'category': 'Housing',
                'scenario': row['SCENARIO'],
                'issue': f"Low vacancy rate of {vacancy_rate:.1f}% indicates potential housing shortage",
                'recommendation': "Implement zoning reforms and incentives for affordable housing development to accommodate projected population growth."
            })
        elif vacancy_rate > 8 and row['SCENARIO'] in ['S5b', 'S5c']:
            recommendations.append({
                'category': 'Housing',
                'scenario': row['SCENARIO'],
                'issue': f"High vacancy rate of {vacancy_rate:.1f}% indicates potential housing surplus",
                'recommendation': "Consider adaptive reuse strategies for vacant properties and focus on maintaining existing housing stock quality."
            })

    # Display recommendations
    if recommendations:
        for category in ['Employment', 'Education', 'Housing']:
            category_recommendations = [
                r for r in recommendations if r['category'] == category]
            if category_recommendations:
                st.write(f"##### {category} Recommendations")
                for rec in category_recommendations:
                    with st.expander(f"{rec['issue']} in {rec['scenario']} scenario"):
                        st.write(rec['recommendation'])
    else:
        st.info("Based on current projections, no critical interventions are needed as metrics remain within healthy ranges across scenarios.")


def display_population_projections(county_name, state_name, county_fips, population_historical, population_projections):
    st.write(f"### Population Projections for {county_name}, {state_name}")

    county_pop_historical = population_historical.loc[county_fips]

    # If the county has multiple rows of data, select the row with the most complete data
    if county_pop_historical.shape[0] > 1:
        # Count the number of missing values in each row
        missing_counts = county_pop_historical.isna().sum(axis=1)

        # Get the index of the row with the minimum number of missing values
        min_missing_idx = missing_counts.idxmin()

        county_pop_historical = county_pop_historical.loc[min_missing_idx]

    county_pop_projections = population_projections.loc[county_fips]

    # TODO: Rewrite to work with any number of scenarios that are included in the projections
    scenarios = [
        'POPULATION_2065_S3',
        'POPULATION_2065_S5b',
        'POPULATION_2065_S5a',
        'POPULATION_2065_S5c',
    ]

    scenario_labels = [
        'Scenario S3',
        'Scenario S5a',
        'Scenario S5b',
        'Scenario S5c'
    ]

    # Create a dictionary to store all projection scenarios
    projections_dict = {}

    # Add each projection scenario to the dictionary
    for scenario, label in zip(scenarios, scenario_labels):
        # Get the projected 2065 population for this scenario
        projected_pop_2065 = county_pop_projections[scenario]

        # Create a copy of the historical data for this scenario
        scenario_data = county_pop_historical.copy()

        # Add the 2065 projection to this scenario's data
        scenario_data['2065'] = projected_pop_2065

        # Add this scenario to the main dictionary
        projections_dict[label] = scenario_data

        # Convert the dictionary to a DataFrame with scenarios as the index

    projection_df = pd.DataFrame(projections_dict)

    # Drop the COUNTY_FIPS column which would otherwise be included as a datapoint on the x-axis
    projection_df = projection_df.drop(index='COUNTY_FIPS')
    projection_df = projection_df.set_index(
        pd.to_datetime(projection_df.index, format='%Y'))

    # Create the chart
    st.line_chart(projection_df)


def display_housing_indicators(county_name, state_name, county_fips):
    st.header('Housing Analysis')

    split_row(
        lambda: display_housing_burden_plot(
            county_name, state_name, county_fips),
        lambda: display_housing_vacancy_plot(
            county_name, state_name, county_fips),
        [0.5, 0.5]
    )


def display_housing_burden_plot(county_name, state_name, county_fips):
    rent_df = database.get_stat_var(
        table=Table.COUNTY_HOUSING_DATA,
        indicator_name="MEDIAN_GROSS_RENT",
        county_fips=county_fips
    )

    try:
        income_df = database.get_stat_var(
            table=Table.COUNTY_ECONOMIC_DATA,
            indicator_name="MEDIAN_INCOME",
            county_fips=county_fips
        )
    except AttributeError:
        st.error("Could not retrieve Median Income data. Please ensure 'COUNTY_ECONOMIC_DATA' table and 'MEDIAN_INCOME' variable exist and are accessible.")
        return
    except Exception as e:
        st.error(f"An error occurred fetching income data: {e}")
        return

    if rent_df.empty or income_df.empty:
        st.warning(
            f"Housing burden data not available for {county_name}, {state_name}.")
        return

    merged_df = pd.merge(rent_df, income_df, left_index=True,
                         right_index=True, how='inner')

    if merged_df.empty:
        st.warning(
            f"Matching rent and income data by year not available for {county_name}, {state_name}.")
        return

    # Calculation using the renamed columns
    merged_df['Median_Rent_Burden_Pct'] = (
        (merged_df['MEDIAN_GROSS_RENT'] * 12) / merged_df['MEDIAN_INCOME']) * 100

    # Reset index so 'YEAR' becomes a column for Plotly
    merged_df.reset_index(inplace=True)

    # Convert the 'YEAR' column to datetime
    merged_df['YEAR'] = pd.to_datetime(merged_df['YEAR'], format='%Y')

    fig = px.line(
        merged_df,
        x='YEAR',  # Use the column name from the index reset
        y='Median_Rent_Burden_Pct',
        title=f'Median Rent Burden Over Time'
    )

    fig.update_layout(
        xaxis_title='Year',  # Display title can be 'Year'
        yaxis_title='Median Rent Burden (%)',
        hovermode='x unified'
    )

    fig.add_shape(
        type="line",
        x0=merged_df['YEAR'].min(),  # Use the column name
        x1=merged_df['YEAR'].max(),  # Use the column name
        y0=30,
        y1=30,
        line=dict(color="orange", dash="dash", width=2),
        name="30% Threshold"
    )

    fig.add_shape(
        type="line",
        x0=merged_df['YEAR'].min(),  # Use the column name
        x1=merged_df['YEAR'].max(),  # Use the column name
        y0=50,
        y1=50,
        line=dict(color="red", dash="dash", width=2),
        name="50% Threshold"
    )

    fig.add_annotation(
        x=merged_df['YEAR'].iloc[-1],  # Use the column name
        y=30,
        text="30% Burden",
        showarrow=False,
        yshift=10,
        xshift=20,
        font=dict(color="orange")
    )

    fig.add_annotation(
        x=merged_df['YEAR'].iloc[-1],  # Use the column name
        y=50,
        text="50% Burden",
        showarrow=False,
        yshift=10,
        xshift=20,
        font=dict(color="red")
    )

    st.plotly_chart(fig, use_container_width=True)


def display_housing_vacancy_plot(county_name, state_name, county_fips):
    # Use indicator_name and expect column named "TOTAL_HOUSING_UNITS"
    total_units_df = database.get_stat_var(
        table=Table.COUNTY_HOUSING_DATA,
        indicator_name="TOTAL_HOUSING_UNITS",
        county_fips=county_fips
    )

    # Use indicator_name and expect column named "OCCUPIED_HOUSING_UNITS"
    occupied_units_df = database.get_stat_var(
        table=Table.COUNTY_HOUSING_DATA,
        indicator_name="OCCUPIED_HOUSING_UNITS",
        county_fips=county_fips
    )

    if total_units_df.empty or occupied_units_df.empty:
        st.warning(
            f"Housing unit data not available for {county_name}, {state_name}.")
        return

    # No renaming needed if columns are already named correctly
    # total_units_df = total_units_df.rename(columns={'Value': 'Total_Units'})
    # occupied_units_df = occupied_units_df.rename(columns={'Value': 'Occupied_Units'})

    # Merge on index (assumed 'YEAR')
    merged_df = pd.merge(total_units_df, occupied_units_df,
                         left_index=True, right_index=True, how='inner')

    if merged_df.empty:
        st.warning(
            f"Matching total and occupied housing unit data by year not available for {county_name}, {state_name}.")
        return

    # Calculate Vacant Units using the direct column names
    merged_df['Vacant_Units'] = merged_df["TOTAL_HOUSING_UNITS"] - \
        merged_df["OCCUPIED_HOUSING_UNITS"]

    # Calculate Vacancy Rate Percentage using the direct column name for total
    merged_df['Vacancy_Rate_Pct'] = (
        merged_df['Vacant_Units'] / merged_df["TOTAL_HOUSING_UNITS"]) * 100
    merged_df['Vacancy_Rate_Pct'] = merged_df['Vacancy_Rate_Pct'].replace(
        [float('inf'), float('-inf')], pd.NA).fillna(0)

    merged_df.reset_index(inplace=True)
    merged_df['YEAR'] = pd.to_datetime(merged_df['YEAR'], format='%Y')

    fig = px.line(
        merged_df,
        x='YEAR',
        y='Vacancy_Rate_Pct',
        title=f'Housing Vacancy Rate Over Time'
    )

    fig.update_layout(
        xaxis_title='Year',
        yaxis_title='Vacancy Rate (%)',
        hovermode='x unified'
    )

    healthy_vacancy_threshold = 7
    fig.add_shape(
        type="line",
        x0=merged_df['YEAR'].min(),
        x1=merged_df['YEAR'].max(),
        y0=healthy_vacancy_threshold,
        y1=healthy_vacancy_threshold,
        line=dict(color="green", dash="dash", width=2),
        name=f"{healthy_vacancy_threshold}% Threshold"
    )
    fig.add_annotation(
        x=merged_df['YEAR'].iloc[-1],
        y=healthy_vacancy_threshold,
        text=f"{healthy_vacancy_threshold}% Threshold",
        showarrow=False,
        yshift=10,
        xshift=20,
        font=dict(color="green")
    )

    st.plotly_chart(fig, use_container_width=True)


def display_economic_indicators(county_name, state_name, county_fips):
    st.header('Economic Analysis')
    split_row(
        lambda: display_unemployment_rate(
            county_name, state_name, county_fips),
        lambda: display_labor_participation(
            county_name, state_name, county_fips),
        [0.5, 0.5]
    )


def display_unemployment_rate(county_name, state_name, county_fips):
    unemployment_df = database.get_stat_var(
        table=Table.COUNTY_ECONOMIC_DATA,
        indicator_name="UNEMPLOYMENT_RATE",
        county_fips=county_fips
    )

    if unemployment_df.empty:
        st.warning(
            f"Matching total and occupied housing unit data by year not available for {county_name}, {state_name}.")
        return

    unemployment_df.reset_index(inplace=True)
    unemployment_df['YEAR'] = pd.to_datetime(
        unemployment_df['YEAR'], format='%Y')

    fig = px.line(
        unemployment_df,
        x='YEAR',
        y='UNEMPLOYMENT_RATE',
        title=f'Unemployment Rate Over Time'
    )

    fig.update_layout(
        xaxis_title='Year',
        yaxis_title='Unemployment Rate (%)',
        hovermode='x unified',
        yaxis_range=[0, None]
    )

    healthy_vacancy_threshold = 4
    fig.add_shape(
        type="line",
        x0=unemployment_df['YEAR'].min(),
        x1=unemployment_df['YEAR'].max(),
        y0=healthy_vacancy_threshold,
        y1=healthy_vacancy_threshold,
        line=dict(color="green", dash="dash", width=2),
        name=f"NAIRU Threshold"
    )

    fig.add_annotation(
        x=unemployment_df['YEAR'].iloc[-1],
        y=healthy_vacancy_threshold,
        text=f"NAIRU Threshold",
        showarrow=False,
        yshift=10,
        xshift=20,
        font=dict(color="green")
    )

    st.plotly_chart(fig, use_container_width=True)


def display_labor_participation(county_name, state_name, county_fips):
    # Fetch data from database
    labor_df = database.get_stat_var(
        table=Table.COUNTY_ECONOMIC_DATA,
        indicator_name="TOTAL_LABOR_FORCE",
        county_fips=county_fips
    )
    total_population_df = database.get_stat_var(
        table=Table.COUNTY_ECONOMIC_DATA,
        indicator_name="POPULATION",
        county_fips=county_fips
    )

    employed_population_df = database.get_stat_var(
        table=Table.COUNTY_ECONOMIC_DATA,
        indicator_name="TOTAL_EMPLOYED_POPULATION",
        county_fips=county_fips
    )

    # Merge datasets
    merged_df = pd.merge(labor_df, total_population_df,
                         left_index=True, right_index=True, how="inner")

    merged_df = pd.merge(merged_df, employed_population_df,
                         left_index=True, right_index=True, how="inner")

    if merged_df.empty:
        st.warning(f"Data not found for {county_name}, {state_name}.")
        return

    # Calculate labor force participation rate
    merged_df['LABOR_FORCE_PARTICIPATION_RATE'] = (
        merged_df['TOTAL_LABOR_FORCE'] / merged_df['POPULATION']) * 100

    # Reset index to make YEAR a column
    merged_df = merged_df.reset_index()

    # Create figure
    fig = go.Figure()

    # Add total population first (as base layer)
    fig.add_trace(
        go.Scatter(
            x=merged_df['YEAR'],
            y=merged_df['POPULATION'],
            fill='tozeroy',
            mode='lines',
            name='Total Population',
            line=dict(color='#b1d2e7', width=1),
            fillcolor='#b1d2e7'
        )
    )

    # Add labor force on top
    fig.add_trace(
        go.Scatter(
            x=merged_df['YEAR'],
            y=merged_df['TOTAL_LABOR_FORCE'],
            fill='tozeroy',
            mode='lines',
            name='Labor Force',
            line=dict(color='#E07069', width=2),
            fillcolor='#E07069'
        )
    )

    # Add labor force on top
    fig.add_trace(
        go.Scatter(
            x=merged_df['YEAR'],
            y=merged_df['TOTAL_EMPLOYED_POPULATION'],
            fill='tozeroy',
            mode='lines',
            name='Employed Population',
            line=dict(color='#265c7d', width=2),
            fillcolor='#265c7d'
        )
    )

    # Update layout with title and axis labels
    fig.update_layout(
        title=f'Labor Force Participation in {county_name}, {state_name}',
        xaxis_title='Year',
        yaxis_title='Population',
        hovermode='x unified',
        legend=dict(
            orientation='h',
            yanchor='bottom',
            y=0.95,
            xanchor='center',
            x=0.5
        ),
        margin=dict(l=60, r=60, t=50, b=50)
    )

    # Display the chart in Streamlit
    st.plotly_chart(fig, use_container_width=True)


def display_education_indicators(county_name, state_name, county_fips):
    st.header('Education Analysis')

    # Retrieve all the educational attainment data
    less_than_hs_df = database.get_stat_var(
        Table.COUNTY_EDUCATION_DATA, "LESS_THAN_HIGH_SCHOOL_TOTAL", county_fips=county_fips)
    hs_graduate_df = database.get_stat_var(
        Table.COUNTY_EDUCATION_DATA, "HIGH_SCHOOL_GRADUATE_TOTAL", county_fips=county_fips)
    some_college_df = database.get_stat_var(
        Table.COUNTY_EDUCATION_DATA, "SOME_COLLEGE_TOTAL", county_fips=county_fips)
    bachelors_higher_df = database.get_stat_var(
        Table.COUNTY_EDUCATION_DATA, "BACHELORS_OR_HIGHER_TOTAL", county_fips=county_fips)
    total_pop_25_64_df = database.get_stat_var(
        Table.COUNTY_EDUCATION_DATA, "TOTAL_POPULATION_25_64", county_fips=county_fips)

    # Combine all dataframes into one
    final_df = pd.DataFrame()
    final_df["YEAR"] = less_than_hs_df.index
    final_df["LESS_THAN_HIGH_SCHOOL_TOTAL"] = less_than_hs_df.values
    final_df["HIGH_SCHOOL_GRADUATE_TOTAL"] = hs_graduate_df.values
    final_df["SOME_COLLEGE_TOTAL"] = some_college_df.values
    final_df["BACHELORS_OR_HIGHER_TOTAL"] = bachelors_higher_df.values
    final_df["TOTAL_POPULATION_25_64"] = total_pop_25_64_df.values

    # Calculate percentages
    final_df["LessThanHighSchool_Perc"] = (
        final_df["LESS_THAN_HIGH_SCHOOL_TOTAL"] / final_df["TOTAL_POPULATION_25_64"]) * 100
    final_df["HighSchoolGraduate_Perc"] = (
        final_df["HIGH_SCHOOL_GRADUATE_TOTAL"] / final_df["TOTAL_POPULATION_25_64"]) * 100
    final_df["SomeCollege_Perc"] = (
        final_df["SOME_COLLEGE_TOTAL"] / final_df["TOTAL_POPULATION_25_64"]) * 100
    final_df["BachelorsOrHigher_Perc"] = (
        final_df["BACHELORS_OR_HIGHER_TOTAL"] / final_df["TOTAL_POPULATION_25_64"]) * 100

    # Create a title for the chart
    st.write(f"### Educational Attainment in {county_name}, {state_name}")

    # Create a figure for the stacked area chart
    fig = go.Figure()

    # Define colors for better visualization
    colors = {
        "Less than High School": RISK_COLORS_RGBA[3],
        "High School Graduate": RISK_COLORS_RGBA[2],
        "Some College": RISK_COLORS_RGBA[1],
        "Bachelor's or Higher": RISK_COLORS_RGBA[0]
    }

    # Add traces in reverse order (highest education first) for better stacking visualization
    # Each educational level is stacked on top of the previous one

    # Bachelor's or Higher (Bottom layer)
    fig.add_trace(
        go.Scatter(
            x=final_df["YEAR"],
            y=final_df["BachelorsOrHigher_Perc"],
            mode="lines",
            line=dict(width=0.5, color=colors["Bachelor's or Higher"]),
            fill="tozeroy",
            fillcolor=colors["Bachelor's or Higher"],
            name="Bachelor's Degree or Higher",
            hovertemplate="%{y:.1f}%<extra></extra>"
        )
    )

    # Some College (Second layer)
    # We add the percentages to create proper stacking
    fig.add_trace(
        go.Scatter(
            x=final_df["YEAR"],
            y=final_df["BachelorsOrHigher_Perc"] +
            final_df["SomeCollege_Perc"],
            mode="lines",
            line=dict(width=0.5, color=colors["Some College"]),
            fill="tonexty",
            fillcolor=colors["Some College"],
            name="Some College or Associate's Degree",
            hovertemplate="%{y:.1f}%<extra></extra>"
        )
    )

    # High School Graduate (Third layer)
    fig.add_trace(
        go.Scatter(
            x=final_df["YEAR"],
            y=final_df["BachelorsOrHigher_Perc"] + final_df["SomeCollege_Perc"] +
            final_df["HighSchoolGraduate_Perc"],
            mode="lines",
            line=dict(width=0.5, color=colors["High School Graduate"]),
            fill="tonexty",
            fillcolor=colors["High School Graduate"],
            name="High School Graduate",
            hovertemplate="%{y:.1f}%<extra></extra>"
        )
    )

    # Less than High School (Top layer)
    # This should add up to 100%
    fig.add_trace(
        go.Scatter(
            x=final_df["YEAR"],
            y=final_df["BachelorsOrHigher_Perc"] + final_df["SomeCollege_Perc"] +
            final_df["HighSchoolGraduate_Perc"] +
            final_df["LessThanHighSchool_Perc"],
            mode="lines",
            line=dict(width=0.5, color=colors["Less than High School"]),
            fill="tonexty",
            fillcolor=colors["Less than High School"],
            name="Less than High School",
            hovertemplate="%{y:.1f}%<extra></extra>"
        )
    )

    # Update layout
    fig.update_layout(
        xaxis=dict(
            title="Year",
            showgrid=True,
            gridwidth=1,
            gridcolor='rgba(0,0,0,0.1)'
        ),
        yaxis=dict(
            title="Percentage of Population (25-64)",
            showgrid=True,
            gridwidth=1,
            gridcolor='rgba(0,0,0,0.1)',
            range=[0, 100],  # Fix the y-axis range from 0 to 100%
            ticksuffix="%"
        ),
        legend=dict(
            orientation="h",
            yanchor="bottom",
            y=-0.25,
            xanchor="center",
            x=0.5
        ),
        margin=dict(l=40, r=40, t=40, b=100),
        autosize=True,
        hovermode="x unified"
    )

    # Display the chart
    st.plotly_chart(fig, use_container_width=True)

    # Optional: Add a note about the data
    st.caption(
        "Note: Data represents educational attainment for the population aged 25-64.")

    # Display the latest year's data in a table format
    latest_year = final_df["YEAR"].max()
    latest_data = final_df[final_df["YEAR"] == latest_year].iloc[0]

    st.write(f"### Latest Educational Attainment ({latest_year})")

    col1, col2 = st.columns(2)

    with col1:
        st.metric(
            "Less than High School",
            f"{latest_data['LessThanHighSchool_Perc']:.1f}%"
        )
        st.metric(
            "High School Graduate",
            f"{latest_data['HighSchoolGraduate_Perc']:.1f}%"
        )

    with col2:
        st.metric(
            "Some College or Associate's",
            f"{latest_data['SomeCollege_Perc']:.1f}%"
        )
        st.metric(
            "Bachelor's or Higher",
            f"{latest_data['BachelorsOrHigher_Perc']:.1f}%"
        )


def display_unemployment_indicators(county_name, state_name, county_fips):
    st.header('Unemployment Analysis')

    # Retrieve the unemployment data needed for the chart
    # Using the same pattern as your education function but with economic data table
    total_labor_force_df = database.get_stat_var(
        Table.COUNTY_ECONOMIC_DATA, "TOTAL_LABOR_FORCE", county_fips=county_fips)
    unemployed_persons_df = database.get_stat_var(
        Table.COUNTY_ECONOMIC_DATA, "UNEMPLOYED_PERSONS", county_fips=county_fips)
    unemployment_rate_df = database.get_stat_var(
        Table.COUNTY_ECONOMIC_DATA, "UNEMPLOYMENT_RATE", county_fips=county_fips)

    # Combine all dataframes into one
    total_unemployment = pd.DataFrame()
    total_unemployment["YEAR"] = total_labor_force_df.index
    total_unemployment["TotalLaborForce"] = total_labor_force_df.values
    total_unemployment["TotalUnemployed"] = unemployed_persons_df.values
    total_unemployment["UnemploymentRate"] = unemployment_rate_df.values

    # Create a title for the chart
    st.write(
        f"###### Total Labor Force, Unemployed Population, and Unemployment Rate (2011-2023)")

    # Create a figure with secondary y-axis using Plotly
    fig = make_subplots(specs=[[{"secondary_y": True}]])

    # Add trace for Total Labor Force (left y-axis)
    fig.add_trace(
        go.Scatter(x=total_unemployment["YEAR"], y=total_unemployment["TotalLaborForce"],
                   mode="lines+markers", name="Total Labor Force",
                   line=dict(color="blue"),
                   marker=dict(symbol="circle", color="blue")),
        secondary_y=False
    )

    # Add trace for Total Unemployed (left y-axis)
    fig.add_trace(
        go.Scatter(x=total_unemployment["YEAR"], y=total_unemployment["TotalUnemployed"],
                   mode="lines+markers", name="Total Unemployed",
                   line=dict(color="red"),
                   marker=dict(symbol="square", color="red")),
        secondary_y=False
    )

    # Add trace for Unemployment Rate (right y-axis)
    fig.add_trace(
        go.Scatter(x=total_unemployment["YEAR"], y=total_unemployment["UnemploymentRate"],
                   mode="lines+markers", name="Unemployment Rate (%)",
                   line=dict(dash="dash", color="green"),
                   marker=dict(symbol="triangle-up", color="green")),
        secondary_y=True
    )

    # Set axis titles
    fig.update_xaxes(title_text="YEAR")
    fig.update_yaxes(title_text="Number of People", secondary_y=False)
    fig.update_yaxes(title_text="Unemployment Rate (%)",
                     secondary_y=True, color="green")

    # Update layout to match the matplotlib style
    fig.update_layout(
        xaxis=dict(showgrid=True, gridwidth=1, gridcolor='rgba(0,0,0,0.1)'),
        yaxis=dict(showgrid=True, gridwidth=1, gridcolor='rgba(0,0,0,0.1)'),
        legend=dict(
            orientation="h",
            yanchor="bottom",
            y=-0.3,
            xanchor="center",
            x=0.5
        ),
        margin=dict(l=40, r=40, t=40, b=100),
        autosize=True,
    )

    # Display the chart
    st.plotly_chart(fig, use_container_width=True)


def display_unemployment_by_education(county_name, state_name, county_fips):
    st.header('Unemployment by Education Level')

    # Retrieve raw counts for each education level - both unemployed and total population
    # Unemployed counts
    less_than_hs_unemployed_df = database.get_stat_var(
        Table.COUNTY_EDUCATION_DATA, "LESS_THAN_HIGH_SCHOOL_UNEMPLOYED", county_fips=county_fips)
    hs_graduate_unemployed_df = database.get_stat_var(
        Table.COUNTY_EDUCATION_DATA, "HIGH_SCHOOL_GRADUATE_UNEMPLOYED", county_fips=county_fips)
    some_college_unemployed_df = database.get_stat_var(
        Table.COUNTY_EDUCATION_DATA, "SOME_COLLEGE_UNEMPLOYED", county_fips=county_fips)
    bachelors_higher_unemployed_df = database.get_stat_var(
        Table.COUNTY_EDUCATION_DATA, "BACHELORS_OR_HIGHER_UNEMPLOYED", county_fips=county_fips)

    # Total population counts
    less_than_hs_total_df = database.get_stat_var(
        Table.COUNTY_EDUCATION_DATA, "LESS_THAN_HIGH_SCHOOL_TOTAL", county_fips=county_fips)
    hs_graduate_total_df = database.get_stat_var(
        Table.COUNTY_EDUCATION_DATA, "HIGH_SCHOOL_GRADUATE_TOTAL", county_fips=county_fips)
    some_college_total_df = database.get_stat_var(
        Table.COUNTY_EDUCATION_DATA, "SOME_COLLEGE_TOTAL", county_fips=county_fips)
    bachelors_higher_total_df = database.get_stat_var(
        Table.COUNTY_EDUCATION_DATA, "BACHELORS_OR_HIGHER_TOTAL", county_fips=county_fips)

    # Combine all dataframes into one
    unemployment_by_edulevel = pd.DataFrame()
    unemployment_by_edulevel["YEAR"] = less_than_hs_unemployed_df.index

    # Store raw counts
    unemployment_by_edulevel["LessThanHighSchool_Unemployed"] = less_than_hs_unemployed_df.values
    unemployment_by_edulevel["HighSchoolGraduate_Unemployed"] = hs_graduate_unemployed_df.values
    unemployment_by_edulevel["SomeCollege_Unemployed"] = some_college_unemployed_df.values
    unemployment_by_edulevel["BachelorsOrHigher_Unemployed"] = bachelors_higher_unemployed_df.values

    unemployment_by_edulevel["LessThanHighSchool_Total"] = less_than_hs_total_df.values
    unemployment_by_edulevel["HighSchoolGraduate_Total"] = hs_graduate_total_df.values
    unemployment_by_edulevel["SomeCollege_Total"] = some_college_total_df.values
    unemployment_by_edulevel["BachelorsOrHigher_Total"] = bachelors_higher_total_df.values

    # Calculate unemployment rates by dividing unemployed by total population
    unemployment_by_edulevel["LessThanHighSchool_UnemploymentRate"] = (
        unemployment_by_edulevel["LessThanHighSchool_Unemployed"] /
        unemployment_by_edulevel["LessThanHighSchool_Total"] * 100
    )

    unemployment_by_edulevel["HighSchoolGraduate_UnemploymentRate"] = (
        unemployment_by_edulevel["HighSchoolGraduate_Unemployed"] /
        unemployment_by_edulevel["HighSchoolGraduate_Total"] * 100
    )

    unemployment_by_edulevel["SomeCollege_UnemploymentRate"] = (
        unemployment_by_edulevel["SomeCollege_Unemployed"] /
        unemployment_by_edulevel["SomeCollege_Total"] * 100
    )

    unemployment_by_edulevel["BachelorsOrHigher_UnemploymentRate"] = (
        unemployment_by_edulevel["BachelorsOrHigher_Unemployed"] /
        unemployment_by_edulevel["BachelorsOrHigher_Total"] * 100
    )

    # Create a title for the chart
    st.write(
        f"###### Unemployment Rate by Education Level (2011-2023)")

    # Create a figure using Plotly
    fig = go.Figure()

    # Add traces for each education level's unemployment rate
    fig.add_trace(
        go.Scatter(x=unemployment_by_edulevel["YEAR"],
                   y=unemployment_by_edulevel["LessThanHighSchool_UnemploymentRate"],
                   mode="lines+markers",
                   name="Less Than High School",
                   marker=dict(symbol="circle"))
    )

    fig.add_trace(
        go.Scatter(x=unemployment_by_edulevel["YEAR"],
                   y=unemployment_by_edulevel["HighSchoolGraduate_UnemploymentRate"],
                   mode="lines+markers",
                   name="High School Graduate",
                   marker=dict(symbol="square"))
    )

    fig.add_trace(
        go.Scatter(x=unemployment_by_edulevel["YEAR"],
                   y=unemployment_by_edulevel["SomeCollege_UnemploymentRate"],
                   mode="lines+markers",
                   name="Some College or Associate's Degree",
                   marker=dict(symbol="triangle-up"))
    )

    fig.add_trace(
        go.Scatter(x=unemployment_by_edulevel["YEAR"],
                   y=unemployment_by_edulevel["BachelorsOrHigher_UnemploymentRate"],
                   mode="lines+markers",
                   name="Bachelor's Degree or Higher",
                   marker=dict(symbol="diamond"))
    )

    # Set axis titles and layout
    fig.update_xaxes(title_text="YEAR")
    fig.update_yaxes(title_text="Unemployment Rate (%)")

    fig.update_layout(
        xaxis=dict(showgrid=True, gridwidth=1, gridcolor='rgba(0,0,0,0.1)'),
        yaxis=dict(showgrid=True, gridwidth=1, gridcolor='rgba(0,0,0,0.1)'),
        legend=dict(
            orientation="h",
            yanchor="bottom",
            y=-0.3,
            xanchor="center",
            x=0.5
        ),
        margin=dict(l=40, r=40, t=40, b=100),
        autosize=True,
    )

    # Display the chart
    st.plotly_chart(fig, use_container_width=True)<|MERGE_RESOLUTION|>--- conflicted
+++ resolved
@@ -57,7 +57,6 @@
     'displayModeBar': False,
     'scrollZoom': False,
 }
-
 
 def get_risk_color(score, opacity=1.0):
     """Get color for a risk score with specified opacity"""
@@ -177,7 +176,6 @@
 
         # Convert county WKT to geometry
         counties_data['geometry'] = counties_data['GEOMETRY'].apply(
-<<<<<<< HEAD
             lambda x: wkt.loads(x) if isinstance(x, str) else x
         )
         counties_gdf = gpd.GeoDataFrame(counties_data, geometry='geometry', crs='EPSG:4326')
@@ -194,27 +192,13 @@
 
         counties_gdf['NRI_BUCKET'] = pd.cut(
             counties_gdf['FEMA_NRI'],
-=======
-            lambda x: wkt.loads(x) if isinstance(x, str) else x)
-
-        # Create NRI risk buckets
-        counties_data['NRI_BUCKET'] = pd.cut(
-            counties_data['FEMA_NRI'],
->>>>>>> e55e8d92
             bins=[0, 20, 40, 60, 80, 100],
-            include_lowest=True,
-            labels=RISK_LEVELS,
-            ordered=True
-        )
-
-<<<<<<< HEAD
+            labels=['Very Low', 'Low', 'Moderate', 'High', 'Very High'],
+            include_lowest=True
+        )
+
         # Convert to GeoJSON for base map
         counties_geojson = json.loads(counties_gdf.to_json())
-=======
-        # Extract the state FIPS from county FIPS (first 2 digits)
-        # Ensure it stays as a string
-        counties_data['STATE_FIPS'] = counties_data['COUNTY_FIPS'].str[:2]
->>>>>>> e55e8d92
 
         # --- Climate Region Overlay via State Metadata ---
         if 'CLIMATE_REGION' not in counties_gdf.columns:
@@ -243,18 +227,13 @@
         climate_regions_gdf['geometry'] = climate_regions_gdf['geometry'].simplify(tolerance=0.01, preserve_topology=True)
         climate_regions_geojson = json.loads(climate_regions_gdf.to_json())
 
-<<<<<<< HEAD
         # --- Create plotly choropleth ---
-=======
-        # Create choropleth base layer with county boundaries
->>>>>>> e55e8d92
         fig = px.choropleth(
             counties_gdf,
             geojson=counties_geojson,
             locations='COUNTY_FIPS',
             featureidkey="properties.COUNTY_FIPS",
             color='NRI_BUCKET',
-<<<<<<< HEAD
             color_discrete_sequence=[
                 RISK_COLORS_RGBA[3],
                 RISK_COLORS_RGBA[4],
@@ -262,38 +241,21 @@
                 RISK_COLORS_RGBA[1],
                 RISK_COLORS_RGBA[0],
             ],
-=======
-            color_discrete_map=RISK_COLOR_MAPPING,
-            locations='COUNTY_FIPS',
-            scope="usa",
-            basemap_visible=False,
->>>>>>> e55e8d92
             hover_data={
                 'NAME': True,
                 'CLIMATE_REGION': True,
                 'FEMA_NRI': True,
                 'COUNTY_FIPS': False
             },
-<<<<<<< HEAD
             custom_data=['NAME', 'CLIMATE_REGION', 'FEMA_NRI'],
             scope="usa"
-=======
-            custom_data=['COUNTY_NAME', 'CLIMATE_REGION', 'FEMA_NRI'],
->>>>>>> e55e8d92
         )
 
         fig.update_traces(
-            showlegend=False,
             hovertemplate='<b>%{customdata[0]}</b><br>' +
-<<<<<<< HEAD
                           'Climate Region: %{customdata[1]}<br>' +
                           'National Risk Index: %{customdata[2]:.1f}<br>' +
                           '<extra></extra>'
-=======
-            'Climate Region: %{customdata[1]}<br>' +
-            'FEMA Risk Level: %{customdata[2]:.1f}<br>' +
-            '<extra></extra>'  # Removes trace name from hover
->>>>>>> e55e8d92
         )
 
         # Climate region overlay with thick white borders
@@ -311,30 +273,6 @@
             )
         )
 
-<<<<<<< HEAD
-=======
-        for label, color in RISK_COLOR_MAPPING.items():
-            fig.add_trace(
-                go.Scatter(
-
-                    x=[None],
-                    y=[None],
-                    mode='markers',
-                    marker=dict(
-                        size=10,
-                        color=color
-                    ),
-                    name=label,
-                    legendgrouptitle=dict(
-                        text='Hazard Risk Level'
-                    ),
-                    legendgroup='manual_nri_legend',
-                    showlegend=True,
-                    hoverinfo='none'
-                )
-            )
-
->>>>>>> e55e8d92
         fig.update_geos(
             visible=False,
             scope="usa",
@@ -362,25 +300,9 @@
             ),
             margin=dict(t=100, b=50, l=50, r=50),
             autosize=True,
-            xaxis=dict(
-                visible=False,
-                showgrid=False
-            ),
-            yaxis=dict(
-                visible=False,
-                showgrid=False
-            )
-        )
-
-<<<<<<< HEAD
-        return st.plotly_chart(fig, on_select="ignore", selection_mode=["points"])
-=======
-        event = st.plotly_chart(fig,
-                                on_select="ignore",
-                                selection_mode=["points"],
-                                config=choropleth_config
-                                )
->>>>>>> e55e8d92
+        )
+
+        return st.plotly_chart(fig, on_select="ignore", selection_mode=["points"], config=choropleth_config)
 
     except Exception as e:
         st.error(f"Could not create map: {e}")
@@ -560,22 +482,12 @@
                 opacity=0.8
             )
 
-<<<<<<< HEAD
-        return st.plotly_chart(fig, use_container_width=True)
-=======
-        event = st.plotly_chart(
-            fig,
-            use_container_width=True,
-            config=choropleth_config
-        )
->>>>>>> e55e8d92
+        return st.plotly_chart(fig, use_container_width=True, config=choropleth_config)
 
     except Exception as e:
         st.error(f"Could not create map: {e}")
         print(f"Map creation failed: {e}")
         return None
-
-
 def plot_socioeconomic_indices(df, title=None):
     """
     Create a Plotly line chart showing socioeconomic indices over time

--- conflicted
+++ resolved
@@ -879,11 +879,7 @@
             with st.container():
                 # Show the icon and title
                 if 'icon' in item.keys():
-<<<<<<< HEAD
-                    st.markdown(f"# **:material/{item['icon']}:**")
-=======
                     st.markdown(f"## **:material/{item['icon']}:**")
->>>>>>> 3dba7b18
 
                 st.markdown(f"##### **{item['title']}**")
 
@@ -2113,9 +2109,6 @@
     )
 
     # Display the chart
-<<<<<<< HEAD
-    st.plotly_chart(fig, use_container_width=True)
-=======
     st.plotly_chart(fig, use_container_width=True)
 
 
@@ -2213,5 +2206,4 @@
     with st.expander("About these indicators"):
         st.caption(
             "Values show how this county compares to the national average.")
-        st.caption("σ represents standard deviations from the mean.")
->>>>>>> 3dba7b18
+        st.caption("σ represents standard deviations from the mean.")
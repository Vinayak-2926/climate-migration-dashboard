import json
import streamlit as st
import pandas as pd
import geopandas as gpd
from shapely.ops import unary_union
import numpy as np
import plotly.express as px
import plotly.graph_objects as go
from src.components.utils import *

from src.db import db as database, Table

from shapely import wkt
from urllib.request import urlopen
from plotly.subplots import make_subplots


__all__ = [
    "generate_policy_recommendations",
    "display_migration_impact_analysis",
    "display_scenario_impact_analysis",
    "display_housing_indicators",
    "display_economic_indicators",
    "display_education_indicators",
    "display_county_indicators",
    "feature_cards",
    "plot_nri_choropleth",
    "plot_nri_score",
    "plot_climate_hazards",
    "plot_socioeconomic_indices",
    "plot_socioeconomic_radar",
    "population_by_climate_region",
    "socioeconomic_projections",
    "display_housing_burden_plot",
    "display_housing_vacancy_plot"
]

# Define the color palette globally to avoid duplication
RISK_COLORS_RGB = [
    (0, 196, 218),
    (134, 210, 222),
    (231, 214, 189),
    (214, 103, 103),
    (209, 55, 52),
]


# Generate color formats once
RISK_COLORS_RGBA = [f"rgba({r}, {g}, {b}, 1)" for r, g, b in RISK_COLORS_RGB]
RISK_COLORS_RGB_STR = [f"rgb({r}, {g}, {b})" for r, g, b in RISK_COLORS_RGB]

# Risk level labels
RISK_LEVELS = ['Very Low', 'Low', 'Moderate', 'High', 'Very High']

# Map risk categories to colors
RISK_COLOR_MAPPING = dict(zip(RISK_LEVELS, RISK_COLORS_RGB_STR))

choropleth_config = {
    'displayModeBar': False,
    'scrollZoom': False,
}


def get_risk_color(score, opacity=1.0):
    """Get color for a risk score with specified opacity"""
    color_index = min(int(score // 20), 4)
    r, g, b = RISK_COLORS_RGB[color_index]
    return f"rgba({r}, {g}, {b}, {opacity})"


def plot_nri_score(county_fips):
    fema_df = database.get_stat_var(
        Table.COUNTY_FEMA_DATA, "FEMA_NRI", county_fips, 2023)

    # Dummy NRI data for demonstration
    nri_score = fema_df["FEMA_NRI"].iloc[0]

    # Use light gray for the gauge bar
    bar_color = "rgba(255, 255, 255, 0.5)"

    # Display the NRI score with a gauge chart
    fig = go.Figure(go.Indicator(
        mode="gauge+number",
        value=nri_score,
        domain={'x': [0, 1], 'y': [0, 1]},
        title={'text': "National Risk Index Score"},
        gauge={
            'axis': {'range': [0, 100]},
            'bar': {
                'thickness': 0.5,
                'color': bar_color,
            },
            'steps': [
                {'range': [0, 20], 'color': RISK_COLORS_RGBA[0]},
                {'range': [20, 40], 'color': RISK_COLORS_RGBA[1]},
                {'range': [40, 60], 'color': RISK_COLORS_RGBA[2]},
                {'range': [60, 80], 'color': RISK_COLORS_RGBA[3]},
                {'range': [80, 100], 'color': RISK_COLORS_RGBA[4]},
            ]
        }
    ))

    fig.update_layout(
        # width=480,
        height=240,
        margin=dict(
            b=0,
            t=40,
            l=80,
            r=80,
        ),
        autosize=True,
        xaxis=dict(
            domain=[0, 0.95]
        )
    )

    st.plotly_chart(fig)


def plot_climate_hazards(county_fips, county_name):
    # Display top hazards
    hazard_data = {
        "Hazard Type": ["Extreme Heat", "Drought", "Riverine Flooding", "Wildfire", "Hurricane"],
        "Risk Score": [82.4, 64.7, 42.3, 37.8, 15.2]
    }

    hazards_df = pd.DataFrame(hazard_data)
    hazards_df = hazards_df.sort_values("Risk Score", ascending=False)

    # Create a color mapping based on risk score ranges
    hazards_df['Color Category'] = pd.cut(
        hazards_df['Risk Score'],
        bins=[0, 20, 40, 60, 80, 100],
        labels=RISK_LEVELS,
        include_lowest=True,
    )

    # Create a horizontal bar chart
    fig = px.bar(
        hazards_df,
        x="Risk Score",
        y="Hazard Type",
        orientation='h',
        color="Color Category",
        color_discrete_map=RISK_COLOR_MAPPING,
        title="Climate Hazards",
        labels={"Risk Score": "Risk Score (Higher = Greater Risk)"}
    )

    st.plotly_chart(fig)


def plot_nri_choropleth(scenario):
    try:
        # Load county GeoJSON data
        with urlopen('https://raw.githubusercontent.com/plotly/datasets/master/geojson-counties-fips.json') as response:
            counties = json.load(response)

        # Load states GeoJSON data
        with urlopen('https://raw.githubusercontent.com/PublicaMundi/MappingAPI/master/data/geojson/us-states.json') as response:
            states_json = json.load(response)

        # Extract the features list directly
        states_features = states_json

        # Get county data and merge with population projections
        counties_data = database.get_county_metadata()
        counties_data = counties_data.merge(
            database.get_population_projections_by_fips(),
            how='inner',
            on='COUNTY_FIPS'
        )

        # Get FEMA risk data
        fema_df = database.get_stat_var(Table.COUNTY_FEMA_DATA, "FEMA_NRI",
                                        county_fips=counties_data['COUNTY_FIPS'].tolist(), year=2023)

        # Merge FEMA data with counties data
        counties_data = counties_data.merge(
            fema_df, how="inner", on="COUNTY_FIPS")

        # Convert WKT to geometry objects with error handling
        counties_data['geometry'] = counties_data['GEOMETRY'].apply(
            lambda x: wkt.loads(x) if isinstance(x, str) else x)

        # Create NRI risk buckets
        counties_data['NRI_BUCKET'] = pd.cut(
            counties_data['FEMA_NRI'],
            bins=[0, 20, 40, 60, 80, 100],
            include_lowest=True,
            labels=RISK_LEVELS,
            ordered=True
        )

        # Extract the state FIPS from county FIPS (first 2 digits)
        # Ensure it stays as a string
        counties_data['STATE_FIPS'] = counties_data['COUNTY_FIPS'].str[:2]

        # Check if CLIMATE_REGION exists in the dataframe
        if 'CLIMATE_REGION' not in counties_data.columns:
            st.error("Climate region data not available")
            return None

        # For each state, determine the dominant climate region by most common value
        state_climate_regions = counties_data.groupby('STATE_FIPS')['CLIMATE_REGION'].agg(
            lambda x: x.value_counts().index[0] if len(x) > 0 else None
        ).reset_index()

        # Remove any rows where CLIMATE_REGION is None
        state_climate_regions = state_climate_regions[state_climate_regions['CLIMATE_REGION'].notna(
        )]

        # Create a dictionary to map state FIPS to climate regions
        # Ensure keys remain as strings
        state_region_dict = dict(zip(state_climate_regions['STATE_FIPS'],
                                     state_climate_regions['CLIMATE_REGION']))

        # Create a list to store modified features
        modified_features = []

        # Process each state feature
        for feature in states_features['features']:
            # Ensure the id is treated as a string
            state_fips = feature['id']

            # Only include states that have climate region data
            if state_fips in state_region_dict:
                # Add climate region to the feature properties
                if 'properties' not in feature:
                    feature['properties'] = {}

                feature['properties']['CLIMATE_REGION'] = state_region_dict[state_fips]
                modified_features.append(feature)

        # Create a GeoDataFrame from the modified features
        states_gdf = gpd.GeoDataFrame.from_features(modified_features)

        # Ensure 'id' column is treated as string if it exists in the GeoDataFrame
        if 'id' in states_gdf.columns:
            states_gdf['id'] = states_gdf['id'].astype(str)

        # Dissolve states by climate region
        # This will create one geometry per unique climate region
        climate_regions_gdf = states_gdf.dissolve(by='CLIMATE_REGION')

        # Clean up geometries to remove internal boundaries
        for idx, row in climate_regions_gdf.iterrows():
            if row.geometry.geom_type == 'MultiPolygon':
                cleaned_geom = unary_union(row.geometry)
                climate_regions_gdf.at[idx, 'geometry'] = cleaned_geom

        # Convert to GeoJSON format for Plotly
        climate_regions_geojson = json.loads(climate_regions_gdf.to_json())

        # Create choropleth base layer with county boundaries
        fig = px.choropleth(
            counties_data,
            geojson=counties,
            color='NRI_BUCKET',
            color_discrete_map=RISK_COLOR_MAPPING,
            locations='COUNTY_FIPS',
            scope="usa",
            basemap_visible=False,
            hover_data={
                'COUNTY_NAME': True,
                'CLIMATE_REGION': True,
                'FEMA_NRI': True,
                'COUNTY_FIPS': False  # Hide FIPS code from hover
            },
            custom_data=['COUNTY_NAME', 'CLIMATE_REGION', 'FEMA_NRI'],
        )

        # Update hover template to format the display nicely
        fig.update_traces(
            showlegend=False,
            hovertemplate='<b>%{customdata[0]}</b><br>' +
            'Climate Region: %{customdata[1]}<br>' +
            'FEMA Risk Level: %{customdata[2]:.1f}<br>' +
            '<extra></extra>'  # Removes trace name from hover
        )

        # Add climate regions overlay with white borders
        fig.add_trace(
            go.Choropleth(
                geojson=climate_regions_geojson,
                # Convert index to list to ensure string format
                locations=climate_regions_gdf.index.tolist(),
                z=[1] * len(climate_regions_gdf),  # Dummy values for coloring
                # Transparent fill
                colorscale=[[0, 'rgba(0,0,0,0)'], [1, 'rgba(0,0,0,0)']],
                marker_line_color='white',
                marker_line_width=5,
                showscale=False,
                name="Climate Regions",
                showlegend=False,
                hoverinfo='skip'
            )
        )

        for label, color in RISK_COLOR_MAPPING.items():
            fig.add_trace(
                go.Scatter(

                    x=[None],
                    y=[None],
                    mode='markers',
                    marker=dict(
                        size=10,
                        color=color
                    ),
                    name=label,
                    legendgrouptitle=dict(
                        text='Hazard Risk Level'
                    ),
                    legendgroup='manual_nri_legend',
                    showlegend=True,
                    hoverinfo='none'
                )
            )

        fig.update_geos(
            visible=False,
            scope="usa",
            showcoastlines=True,
            projection_type="albers usa"
        )

        fig.update_layout(
            height=800,
            title=dict(
                text="Natural Hazard Risk Index Across Counties",
                automargin=True,
                y=0.95  # Adjust vertical position
            ),
            legend=dict(
                title="",
                itemsizing="constant",
                groupclick="toggleitem",
                tracegroupgap=20,  # Add space between legend groups
                yanchor="top",
                y=0.9,
                xanchor="left",
                x=1.01,
                orientation="v"
            ),
            margin=dict(t=100, b=50, l=50, r=50),
            autosize=True,
            xaxis=dict(
                visible=False,
                showgrid=False
            ),
            yaxis=dict(
                visible=False,
                showgrid=False
            )
        )

        event = st.plotly_chart(fig,
                                on_select="ignore",
                                selection_mode=["points"],
                                config=choropleth_config
                                )

        return event
    except Exception as e:
        st.error(f"Could not create map: {e}")
        print(f"Could not connect to url or create map.\n{e}")
        return None


def population_by_climate_region(scenario):
    """
    Display a choropleth map of population by county for a given scenario, 
    with climate regions highlighted.

    Parameters:
    -----------
    scenario : str
        The column name for the population scenario to display (e.g., 'POPULATION_2065_S5a')
    db_conn : connection object, optional
        Database connection object

    Returns:
    --------
    event : Streamlit event object
        The plotly chart event object
    """
    try:
        # Load county GeoJSON data
        with urlopen('https://raw.githubusercontent.com/plotly/datasets/master/geojson-counties-fips.json') as response:
            counties = json.load(response)

        # Load states GeoJSON data
        with urlopen('https://raw.githubusercontent.com/PublicaMundi/MappingAPI/master/data/geojson/us-states.json') as response:
            states_json = json.load(response)

        # Extract the features list directly
        states_features = states_json

        # Get county data and merge with population projections

        counties_data = database.get_county_metadata()
        counties_data = counties_data.merge(
            database.get_population_projections_by_fips(),
            how='inner',
            on='COUNTY_FIPS'
        )

        # Convert WKT to geometry objects
        counties_data['geometry'] = counties_data['GEOMETRY'].apply(wkt.loads)

        # Get centroids of geometries for marker placement
        counties_data['CENTROID_LON'] = counties_data['geometry'].apply(
            lambda geom: geom.centroid.x)
        counties_data['CENTROID_LAT'] = counties_data['geometry'].apply(
            lambda geom: geom.centroid.y)

        # Calculate variation between scenario and baseline
        counties_data['VARIATION'] = counties_data[scenario] - \
            counties_data['POPULATION_2065_S3']

        # Percentage difference
        counties_data['VARIATION_PCT'] = ((counties_data[scenario] - counties_data['POPULATION_2065_S3']) /
                                          counties_data['POPULATION_2065_S3']) * 100

        # Convert to GeoDataFrame for spatial operations
        counties_data = gpd.GeoDataFrame(counties_data)

        # Extract the state FIPS from county FIPS (first 2 digits)
        counties_data['STATE_FIPS'] = counties_data['COUNTY_FIPS'].str[:2]

        # Check if CLIMATE_REGION exists in the dataframe
        if 'CLIMATE_REGION' not in counties_data.columns:
            st.error("Climate region data not available")
            return None

        # For each state, determine the dominant climate region by most common value
        state_climate_regions = counties_data.groupby('STATE_FIPS')['CLIMATE_REGION'].agg(
            lambda x: x.value_counts().index[0] if len(x) > 0 else None
        ).reset_index()

        # Remove any rows where CLIMATE_REGION is None
        state_climate_regions = state_climate_regions[state_climate_regions['CLIMATE_REGION'].notna(
        )]

        # Create a dictionary to map state FIPS to climate regions
        state_region_dict = dict(zip(state_climate_regions['STATE_FIPS'],
                                     state_climate_regions['CLIMATE_REGION']))

        # Create a list to store modified features
        modified_features = []

        # Process each state feature
        for feature in states_features['features']:
            # Ensure the id is treated as a string
            state_fips = feature['id']

            # Only include states that have climate region data
            if state_fips in state_region_dict:
                # Add climate region to the feature properties
                if 'properties' not in feature:
                    feature['properties'] = {}

                feature['properties']['CLIMATE_REGION'] = state_region_dict[state_fips]
                modified_features.append(feature)

        # Create a GeoDataFrame from the modified features
        states_gdf = gpd.GeoDataFrame.from_features(modified_features)

        # Ensure 'id' column is treated as string if it exists in the GeoDataFrame
        if 'id' in states_gdf.columns:
            states_gdf['id'] = states_gdf['id'].astype(str)

        # Dissolve states by climate region
        climate_regions_gdf = states_gdf.dissolve(by='CLIMATE_REGION')

        # Clean up geometries to remove internal boundaries
        for idx, row in climate_regions_gdf.iterrows():
            if row.geometry.geom_type == 'MultiPolygon':
                cleaned_geom = unary_union(row.geometry)
                climate_regions_gdf.at[idx, 'geometry'] = cleaned_geom

        # Convert to GeoJSON format for Plotly
        climate_regions_geojson = json.loads(climate_regions_gdf.to_json())

        # Find the maximum absolute percentage change for symmetric color scale
        max_abs_pct_change = max(
            abs(counties_data['VARIATION_PCT'].min()),
            abs(counties_data['VARIATION_PCT'].max())
        )

        # Create choropleth base layer with county population data
        fig = px.choropleth(
            counties_data,
            geojson=counties,
            color='VARIATION_PCT',
            color_continuous_scale='RdBu_r',  # Red-Blue diverging scale
            range_color=[-max_abs_pct_change,
                         max_abs_pct_change],  # Symmetric scale
            locations='COUNTY_FIPS',
            scope="usa",
            labels={
                'COUNTY_NAME': 'County',
                'CLIMATE_REGION': 'Climate Region',
                scenario: 'Population (2065)',
                'VARIATION_PCT': 'Population Change (%)'
            },
            basemap_visible=False,
            hover_data={
                'COUNTY_NAME': True,
                'CLIMATE_REGION': True,
                scenario: True,
                'VARIATION_PCT': ':.2f',
                'COUNTY_FIPS': False  # Hide FIPS code from hover
            },
            custom_data=['COUNTY_NAME', 'CLIMATE_REGION',
                         scenario, 'VARIATION_PCT']
        )

        # Update hover template to format the display nicely
        fig.update_traces(
            hovertemplate='<b>%{customdata[0]}</b><br>' +
            'Climate Region: %{customdata[1]}<br>' +
            'Population (2065): %{customdata[2]:,.0f}<br>' +
            'Change from Baseline: %{customdata[3]:.2f}%<br>' +
            '<extra></extra>'  # Removes trace name from hover
        )

        # Add climate regions overlay with white borders
        fig.add_trace(
            go.Choropleth(
                geojson=climate_regions_geojson,
                locations=climate_regions_gdf.index.tolist(),
                z=[1] * len(climate_regions_gdf),  # Dummy values for coloring
                # Transparent fill
                colorscale=[[0, 'rgba(0,0,0,0)'], [1, 'rgba(0,0,0,0)']],
                marker_line_color='white',  # Border color for regions
                marker_line_width=5,        # Thicker border for visibility
                showscale=False,            # Hide the colorbar for this layer
                name="Climate Regions",
                showlegend=False,
                hoverinfo='skip'
            )
        )

        # Configure the map layout
        fig.update_geos(
            visible=False,
            scope="usa",
            showcoastlines=True,
            projection_type="albers usa"
        )

        # Update colorbar title
        fig.update_coloraxes(
            colorbar_title="Population<br>Change (%)",
            colorbar_title_font_size=12,
            colorbar_title_side="right"
        )

        # Impact labels based on the human-readable scenario parameter
        scenario_labels = {
            'POPULATION_2065_S5a': 'Low Impact Climate Migration',
            'POPULATION_2065_S5b': 'Medium Impact Climate Migration',
            'POPULATION_2065_S5c': 'High Impact Climate Migration'
        }

        scenario_title = scenario_labels.get(scenario, scenario)

        fig.update_layout(
            height=800,
            title=dict(
                text=f"Projected Population Change by 2065<br><sub>{scenario_title}</sub>",
                automargin=True,
                y=0.95  # Adjust vertical position
            ),
            legend=dict(
                title="",
                itemsizing="constant",
                groupclick="toggleitem",
                tracegroupgap=20,  # Add space between legend groups
                yanchor="top",
                y=0.9,
                xanchor="left",
                x=1.01,
                orientation="v"
            ),
            margin=dict(t=100, b=50, l=50, r=50),
            autosize=True,
        )

        # Display annotations for climate regions
        for region, row in climate_regions_gdf.iterrows():
            # Get centroid of the region for label placement
            centroid = row.geometry.centroid

            fig.add_annotation(
                x=centroid.x,
                y=centroid.y,
                text=region,
                showarrow=False,
                font=dict(
                    family="Arial",
                    size=16,
                    color="black"
                ),
                bgcolor="white",
                bordercolor="black",
                borderwidth=1,
                borderpad=4,
                opacity=0.8
            )

        event = st.plotly_chart(
            fig,
            use_container_width=True,
            config=choropleth_config
        )

        return event
    except Exception as e:
        st.error(f"Could not create map: {e}")
        print(f"Could not connect to url or create map.\n{e}")
        return None


def plot_socioeconomic_indices(df, title=None):
    """
    Create a Plotly line chart showing socioeconomic indices over time

    Parameters:
    -----------
    df : pandas.DataFrame
        DataFrame containing socioeconomic indices data with at least:
        - 'Year' column
        - Index columns (socioeconomic_index_*) 
    title : str, optional
        Custom title for the chart. If None, a default title is used.

    Returns:
    --------
    fig : plotly.graph_objects.Figure
        The plotly figure object that can be displayed with st.plotly_chart()
    """
    import plotly.graph_objects as go

    # Create color palette with shades of #509BC7
    base_color = "#509BC7"
    colors = [
        "#8FC1DB",  # Lighter shade
        "#6BAED1",  # Light shade
        "#509BC7",  # Base color
        "#3E7A9E",  # Dark shade
    ]

    # Get the list of years for the x-axis
    years = sorted(df['Year'].unique())

    # Get the index columns (columns that start with 'socioeconomic_index_')
    index_columns = [col for col in df.columns if col.startswith(
        'socioeconomic_index_')]

    # Create figure
    fig = go.Figure()

    # Add traces for each socioeconomic index
    for i, column in enumerate(index_columns):
        # Create a more readable name for the legend
        display_name = column.replace(
            'socioeconomic_index_', '').replace('_', ' ').title()

        # Add the trace
        fig.add_trace(
            go.Scatter(
                x=years,
                y=df.sort_values('Year')[column],
                mode='lines+markers',
                name=display_name,
                line=dict(color=colors[i % len(colors)], width=3),
                marker=dict(size=8)
            )
        )

    # Use provided title or default
    chart_title = title if title else "Socioeconomic Indices Over Time"

    # Update layout
    fig.update_layout(
        title=chart_title,
        title_font_size=20,
        xaxis_title="Year",
        yaxis_title="Index Value",
        legend_title="Index Type",
        template="plotly_white",
        height=600,
        hovermode="x unified",
        legend=dict(
            orientation="h",
            yanchor="bottom",
            y=-0.2,
            xanchor="center",
            x=0.5
        ),
        margin=dict(t=60, b=120, l=80, r=80),
    )

    # Add grid lines for better readability
    fig.update_xaxes(showgrid=True, gridwidth=1, gridcolor='lightgray')
    fig.update_yaxes(showgrid=True, gridwidth=1, gridcolor='lightgray')

    st.plotly_chart(fig)


def plot_socioeconomic_radar(df, selected_years=None):
    """
    Create a radar chart showing socioeconomic indices for selected years

    Parameters:
    -----------
    df : pandas.DataFrame
        DataFrame containing socioeconomic indices data
    selected_years : list, optional
        List of years to display. If None, shows first, middle, and last year.

    Returns:
    --------
    fig : plotly.graph_objects.Figure
        The plotly radar chart
    """
    import plotly.graph_objects as go

    # Get all available years
    years = sorted(df['Year'].unique())

    # If no years selected, choose first, middle and last year
    if not selected_years:
        if len(years) >= 3:
            selected_years = [years[0], years[len(years)//2], years[-1]]
        else:
            selected_years = years

    # Get index columns
    index_columns = [col for col in df.columns if col.startswith(
        'socioeconomic_index_')]
    categories = [col.replace('socioeconomic_index_', '').replace(
        '_', ' ').title() for col in index_columns]

    # Create color palette with shades of #509BC7
    colors = ["#8FC1DB", "#6BAED1", "#509BC7", "#3E7A9E", "#2C5876"]

    # Create figure
    fig = go.Figure()

    # Add traces for each selected year
    for i, year in enumerate(selected_years):
        year_data = df[df['Year'] == year]
        if not year_data.empty:
            fig.add_trace(go.Scatterpolar(
                r=[year_data[col].values[0] for col in index_columns],
                theta=categories,
                fill='toself',
                name=f'Year {year}',
                line=dict(color=colors[i % len(colors)], width=3),
            ))

    # Update layout
    fig.update_layout(
        polar=dict(
            radialaxis=dict(
                visible=True,
                range=[-2, 2]  # Adjust based on your data range
            )
        ),
        title="Socioeconomic Profile Evolution",
        showlegend=True,
        legend=dict(orientation="h", yanchor="bottom",
                    y=-0.2, xanchor="center", x=0.5),
        height=600,
        margin=dict(t=60, b=100, l=80, r=80),
    )

    st.plotly_chart(fig)


def display_migration_impact_analysis(projections_dict, scenario):
    impact_map = {
        "Scenario S5b": "Low",
        "Scenario S5a": "Medium",
        "Scenario S5c": "High"
    }

    # Calculate metrics based on selected scenario vs baseline
    baseline_pop_2065 = projections_dict["POPULATION_2065_S3"]
    selected_pop_2065 = projections_dict[scenario]

    # Calculate additional residents (difference between selected scenario and baseline)
    additional_residents = int(selected_pop_2065 - baseline_pop_2065)

    # Calculate percentage increase relative to baseline
    percent_increase = round(
        (additional_residents / baseline_pop_2065) * 100, 1)

    st.metric(
        label="Estimated Population by 2065",
        value=f"{selected_pop_2065:,}",
        delta=None if additional_residents == 0 else (
            f"{additional_residents:,.0f}" if additional_residents > 0 else f"{additional_residents:,.0f}")
    )

    st.metric(
        label="Population Increase",
        value=f"{percent_increase}%",
    ),

    # Display metrics in same row
    # split_row(
    #     lambda: ,
    #     lambda:
    #     [0.5, 0.5]
    # )


def feature_cards(items):
    """
    Display a grid of feature cards with material icons, titles, and descriptions.

    Parameters:
    - items: List of dictionaries, each containing:
        - icon: Material icon name (without the 'material/' prefix)
        - title: Card title
        - description: Card description
    """
    # Add CSS for card styling
    st.markdown("""
    <style>
        .card-grid {
            display: flex;
            flex-wrap: wrap;
            gap: 16px;
            margin: 24px 0;
        }
        .feature-card {
            flex: 1;
            min-width: 200px;
            background-color: blue;
            border: 1px solid rgba(49, 51, 63, 0.2);
            border-radius: 8px;
            padding: 0.5em;
            box-sizing: border-box;
            box-shadow: 0 2px 5px rgba(0,0,0,0.1);
            transition: transform 0.3s ease, box-shadow 0.3s ease;
        }
        .feature-card:hover {
            transform: translateY(-4px);
            box-shadow: 0 8px 15px rgba(0,0,0,0.1);
        }
        .card-title {
            font-weight: bold;
            font-size: 1.1rem;
            margin-bottom: 10px;
            display: flex;
            align-items: center;
            gap: 8px;
        }
        .card-description {
            color: #666;
        }
    </style>
    """, unsafe_allow_html=True)

    # Create columns for the cards
    cols = st.columns(len(items))

    # Generate each card in the appropriate column
    for col, item in zip(cols, items):
        with col:
            # Each column gets its own card
            with st.container():
                # Show the icon and title
                if 'icon' in item.keys():
<<<<<<< HEAD
                    st.markdown(f"## **:material/{item['icon']}:**")
=======
                    st.markdown(f"# **:material/{item['icon']}:**")
>>>>>>> 1f7ed5a5

                st.markdown(f"##### **{item['title']}**")

                # Show the description
                st.markdown(item['description'])

                # Add spacing
                st.markdown("<br>", unsafe_allow_html=True)


def display_scenario_impact_analysis(county_name, state_name, projected_data):
    """
    Display comprehensive impact analysis based on projected data
    """
    st.header(f"Migration Impact Analysis")

    # Add explanation of the scenarios
    with st.expander("About the Scenarios", expanded=False):
        st.markdown("""
        ### Understanding the Scenarios
        """)

        # 6. Show current population and projected populations of the county
        st.markdown("""
            The population projections shown in this dashboard represent different scenarios for how climate change might affect migration patterns and population distribution across U.S. regions by 2065.

            #### What These Scenarios Mean:

        """)

        feature_cards([
            {"title": "No Impact",
                "description": "The projection model only considers labor and housing feedback mechanisms"},
            {"title": "Low Impact",
                "description": "Model includes modest climate-influenced migration (50% of projected effect)"},
            {"title": "Medium Impact",
                "description": "The expected influence of climate migration on migration decisions (100% of projected effect)"},
            {"title": "High Impact",
                "description": "Illustrates an intensified scenario where climate factors are more severe (200% of projected effect)"},
        ])

    # Create tabs for different impact categories
    tab1, tab2, tab3 = st.tabs(["Employment", "Education", "Housing"])

    with tab1:
        st.subheader("Employment Impact")
        st.markdown("""
        This chart shows how different migration scenarios could affect employment rates in your community. 
        The 4% unemployment line represents the Non-Accelerating Inflation Rate of Unemployment (NAIRU), 
        generally considered to be a healthy level of unemployment in a stable economy.
        """)

        # Display employment chart
        employment_chart = create_employment_chart(projected_data)
        st.plotly_chart(employment_chart, use_container_width=True)

        # Add interpretation based on the data
        unemployment_above_threshold = any(
            100 - row['TOTAL_EMPLOYED_PERCENTAGE'] > 4.0 for _, row in projected_data.iterrows())

        if unemployment_above_threshold:
            st.warning(
                ":material/warning: Under some scenarios, unemployment may rise above the 4% NAIRU threshold, which could indicate economic stress.")
        else:
            st.success(
                ":material/check_circle_outline: Employment levels remain healthy across all scenarios, suggesting economic resilience.")

    with tab2:
        st.subheader("Education Impact")
        st.markdown("""
        This chart displays the projected student-teacher ratios under different scenarios. 
        The national average is approximately 16:1, with higher ratios potentially indicating 
        strained educational resources.
        """)

        # Display education chart
        education_chart = create_student_teacher_chart(projected_data)
        st.plotly_chart(education_chart, use_container_width=True)

        # Add interpretation based on the data
        high_ratio_scenarios = [row['SCENARIO'] for _, row in projected_data.iterrows(
        ) if row['STUDENT_TEACHER_RATIO'] > 16.0]

        if high_ratio_scenarios:
            st.warning(
                f"⚠️ The student-teacher ratio exceeds the recommended level in {', '.join(high_ratio_scenarios)}. This may require additional educational resources or staff.")
        else:
            st.success(
                ":material/check_circle_outline: Educational resources appear adequate across all scenarios.")

    with tab3:
        st.subheader("Housing Impact")
        st.markdown("""
        This visualization shows housing availability across scenarios. A healthy housing market typically 
        maintains a vacancy rate between 5-8% (occupancy rate of 92-95%). Rates outside this range may 
        indicate housing shortages or excess vacancy.
        """)

        # Display housing chart
        housing_chart = create_housing_chart(projected_data)
        st.plotly_chart(housing_chart, use_container_width=True)

        # Calculate and add interpretation
        for _, row in projected_data.iterrows():
            occupancy_rate = (row['OCCUPIED_HOUSING_UNITS'] / (
                row['OCCUPIED_HOUSING_UNITS'] + row['AVAILABLE_HOUSING_UNITS'])) * 100
            vacancy_rate = 100 - occupancy_rate

            if vacancy_rate < 5:
                st.warning(
                    f"In the {row['SCENARIO']} scenario, the vacancy rate is below 5%, indicating a potential housing shortage.")
            elif vacancy_rate > 8:
                st.info(
                    f"In the {row['SCENARIO']} scenario, the vacancy rate is above 8%, suggesting potential excess housing capacity.")


def create_housing_chart(projected_data):
    # Make a copy of the dataframe to avoid modifying the original
    df = projected_data.copy()

    # Sort the dataframe by SCENARIO
    df = df.sort_values('SCENARIO')

    # Get the max absolute value for symmetric axis
    max_value = max(abs(df['AVAILABLE_HOUSING_UNITS'].max()),
                    abs(df['AVAILABLE_HOUSING_UNITS'].min()))

    # Calculate housing metrics if not already in the dataframe
    if 'HOUSING_OCCUPANCY_RATE' not in df.columns:
        df['HOUSING_OCCUPANCY_RATE'] = (df['OCCUPIED_HOUSING_UNITS'] / (
            df['OCCUPIED_HOUSING_UNITS'] + df['AVAILABLE_HOUSING_UNITS'])) * 100

    # Create the horizontal bar chart
    fig = go.Figure()

    # Sort the data by AVAILABLE_HOUSING_UNITS for better visualization
    sorted_data = df.sort_values('AVAILABLE_HOUSING_UNITS')

    fig.add_trace(go.Bar(
        y=sorted_data['SCENARIO'],
        x=sorted_data['AVAILABLE_HOUSING_UNITS'],
        orientation='h',
        marker=dict(
            color=sorted_data['AVAILABLE_HOUSING_UNITS'].apply(
                lambda x: '#E07069' if x < 0 else '#509BC7'),
            line=dict(color='rgba(0, 0, 0, 0.2)', width=1)
        )
    ))

    # Update layout for better appearance
    fig.update_layout(
        title="Projected Available Housing Units by Scenario in 2065",
        xaxis=dict(
            title="Available Housing Units in 2065",
            range=[-max_value, max_value],  # Symmetric x-axis
            zeroline=True,
            zerolinecolor='black',
            zerolinewidth=1
        ),
        yaxis=dict(
            title="Scenario",
            autorange="reversed"  # To have the largest value at the top
        ),
        height=500,
        margin=dict(l=100, r=20, t=70, b=70),
        template="plotly_white"
    )

    # Adding a vertical reference line at x=0
    fig.add_shape(
        type="line",
        x0=0, y0=-0.5,
        x1=0, y1=len(sorted_data) - 0.5,
        line=dict(color="black", width=1, dash="solid")
    )

    # Display the chart
    return fig


def create_student_teacher_chart(projected_data):
    # Make a copy of the dataframe to avoid modifying the original
    df = projected_data.copy()

    # Sort the dataframe by SCENARIO
    df = df.sort_values('SCENARIO')

    # Create figure
    fig = go.Figure()

    # Define the optimal student-teacher ratio threshold
    optimal_ratio = 16.0  # National average is around 16:1

    # Add bar for each scenario
    fig.add_trace(
        go.Bar(
            x=df['SCENARIO'],
            y=df['STUDENT_TEACHER_RATIO'],
            marker=dict(
                color=[
                    '#E07069' if ratio > optimal_ratio else '#509BC7'
                    for ratio in df['STUDENT_TEACHER_RATIO']
                ]
            ),
            text=[f"{ratio:.1f}" for ratio in df['STUDENT_TEACHER_RATIO']],
            textposition='auto',
            hovertemplate='Student-Teacher Ratio: %{y:.1f}<extra></extra>'
        )
    )

    # Add threshold line
    fig.add_shape(
        type="line",
        x0=-0.5,
        y0=optimal_ratio,
        x1=len(df) - 0.5,
        y1=optimal_ratio,
        line=dict(
            color="gray",
            width=2,
            dash="dash",
        ),
    )

    # Add annotation for the threshold
    fig.add_annotation(
        x=len(df) - 1,
        y=optimal_ratio + 0.5,
        text="Optimal Ratio (16:1)",
        showarrow=False,
        font=dict(
            color="gray"
        )
    )

    # Update layout
    fig.update_layout(
        title='Projected Student-Teacher Ratio by Scenario',
        xaxis=dict(
            title='Scenario',
            tickmode='array',
            tickvals=list(range(len(df))),
            ticktext=df['SCENARIO']
        ),
        yaxis=dict(
            title='Student-Teacher Ratio',
            range=[0, max(df['STUDENT_TEACHER_RATIO'])
                   * 1.2]  # Add some padding
        ),
        margin=dict(l=50, r=50, t=80, b=50),
        height=400,
    )

    return fig


def format_percentage(percentage):
    return f"{percentage:.1f}%"


def create_employment_chart(projected_data):
    # Make a copy of the dataframe to avoid modifying the original
    df = projected_data.copy()

    # Calculate the unemployed percentage for each scenario
    df['UNEMPLOYED_PERCENTAGE'] = 100 - df['TOTAL_EMPLOYED_PERCENTAGE']

    # Sort the dataframe by SCENARIO
    df = df.sort_values('SCENARIO')

    # Define the NAIRU threshold
    nairu_threshold = 4.0

    # Create figure with secondary y-axis
    fig = make_subplots(specs=[[{"secondary_y": True}]])

    # Add traces for employed and unemployed percentages
    for index, row in df.iterrows():
        # Determine color for unemployed percentage bar
        unemployed_color = '#E07069' if row['UNEMPLOYED_PERCENTAGE'] > nairu_threshold else '#F0D55D'

        # Add employed percentage bar
        fig.add_trace(
            go.Bar(
                name='Employed',
                y=[row['SCENARIO']],
                x=[row['TOTAL_EMPLOYED_PERCENTAGE']],
                orientation='h',
                marker=dict(color='#509BC7'),
                text=[format_percentage(row['TOTAL_EMPLOYED_PERCENTAGE'])],
                textposition='inside',
                hoverinfo='text',
                hovertext=[
                    f"Employed: {format_percentage(row['TOTAL_EMPLOYED_PERCENTAGE'])}"],
                showlegend=index == 0  # Only show in legend for the first entry
            )
        )

        # Add unemployed percentage bar
        fig.add_trace(
            go.Bar(
                name='Unemployed',
                y=[row['SCENARIO']],
                x=[row['UNEMPLOYED_PERCENTAGE']],
                orientation='h',
                marker=dict(color=unemployed_color),
                text=[format_percentage(row['UNEMPLOYED_PERCENTAGE'])],
                textposition='inside',
                hoverinfo='text',
                hovertext=[
                    f"Unemployed: {format_percentage(row['UNEMPLOYED_PERCENTAGE'])}"],
                showlegend=index == 0  # Only show in legend for the first entry
            )
        )

    # Add NAIRU threshold line
    fig.add_trace(
        go.Scatter(
            name='NAIRU Threshold (4%)',
            x=[nairu_threshold],
            y=df['SCENARIO'],
            mode='lines',
            line=dict(color='gray', width=2, dash='dash'),
            opacity=0.8,
            hoverinfo='text',
            hovertext=['NAIRU Threshold: 4%'],
            showlegend=True
        ),
        secondary_y=False
    )

    # Update layout
    fig.update_layout(
        title='Projected Employment by Scenario',
        barmode='stack',
        xaxis=dict(
            title='Percentage (%)',
            range=[0, 100],
            tickvals=[0, 20, 40, 60, 80, 100],
            ticktext=['0%', '20%', '40%', '60%', '80%', '100%']
        ),
        yaxis=dict(
            title='Scenario',
            categoryorder='array',
            categoryarray=df['SCENARIO'].tolist()
        ),
        legend=dict(
            orientation='h',
            yanchor='bottom',
            y=1.02,
            xanchor='right',
            x=1
        ),
        margin=dict(l=50, r=50, t=80, b=50),
        height=400,
    )

    return fig


def socioeconomic_projections(county_fips):
    indices_df = database.get_projections_by_county(county_fips)

    st.write(indices_df)


def generate_policy_recommendations(projected_data):
    """Generate policy recommendations based on the projected data"""
    st.write("# Policy Recommendations")

    # Calculate metrics for recommendations
    recommendations = []

    # Check employment metrics
    for _, row in projected_data.iterrows():
        unemployment_rate = 100 - row['TOTAL_EMPLOYED_PERCENTAGE']
        if unemployment_rate > 4.0 and row['SCENARIO'] in ['S5b', 'S5c']:
            recommendations.append({
                'category': 'Employment',
                'scenario': row['SCENARIO'],
                'issue': f"Projected unemployment rate of {unemployment_rate:.1f}% exceeds optimal levels",
                'recommendation': "Consider workforce development programs and economic incentives to attract industries likely to thrive in changing climate conditions."
            })

    # Check education metrics
    for _, row in projected_data.iterrows():
        if row['STUDENT_TEACHER_RATIO'] > 16.0 and row['SCENARIO'] in ['S5b', 'S5c']:
            recommendations.append({
                'category': 'Education',
                'scenario': row['SCENARIO'],
                'issue': f"Student-teacher ratio of {row['STUDENT_TEACHER_RATIO']:.1f} exceeds national average",
                'recommendation': "Plan for educational infrastructure expansion and teacher recruitment to maintain educational quality with population growth."
            })

    # Check housing metrics
    for _, row in projected_data.iterrows():
        occupancy_rate = (row['OCCUPIED_HOUSING_UNITS'] / (
            row['OCCUPIED_HOUSING_UNITS'] + row['AVAILABLE_HOUSING_UNITS'])) * 100
        vacancy_rate = 100 - occupancy_rate

        if vacancy_rate <= 0 and row['SCENARIO'] in ['S5b', 'S5c']:
            recommendations.append({
                'category': 'Housing',
                'scenario': row['SCENARIO'],
                'issue': f"Negative vacancy rate of {vacancy_rate:.1f}% indicates a shortage of housing.",
                'recommendation': "Implement zoning reforms and incentives for affordable housing development to accommodate projected population growth."
            })
        elif vacancy_rate < 5 and row['SCENARIO'] in ['S5b', 'S5c']:
            recommendations.append({
                'category': 'Housing',
                'scenario': row['SCENARIO'],
                'issue': f"Low vacancy rate of {vacancy_rate:.1f}% indicates potential housing shortage",
                'recommendation': "Implement zoning reforms and incentives for affordable housing development to accommodate projected population growth."
            })
        elif vacancy_rate > 8 and row['SCENARIO'] in ['S5b', 'S5c']:
            recommendations.append({
                'category': 'Housing',
                'scenario': row['SCENARIO'],
                'issue': f"High vacancy rate of {vacancy_rate:.1f}% indicates potential housing surplus",
                'recommendation': "Consider adaptive reuse strategies for vacant properties and focus on maintaining existing housing stock quality."
            })

    # Display recommendations
    if recommendations:
        for category in ['Employment', 'Education', 'Housing']:
            category_recommendations = [
                r for r in recommendations if r['category'] == category]
            if category_recommendations:
                st.write(f"##### {category} Recommendations")
                for rec in category_recommendations:
                    with st.expander(f"{rec['issue']} in {rec['scenario']} scenario"):
                        st.write(rec['recommendation'])
    else:
        st.info("Based on current projections, no critical interventions are needed as metrics remain within healthy ranges across scenarios.")


def display_population_projections(county_name, state_name, county_fips, population_historical, population_projections):
    st.write(f"### Population Projections for {county_name}, {state_name}")

    county_pop_historical = population_historical.loc[county_fips]

    # If the county has multiple rows of data, select the row with the most complete data
    if county_pop_historical.shape[0] > 1:
        # Count the number of missing values in each row
        missing_counts = county_pop_historical.isna().sum(axis=1)

        # Get the index of the row with the minimum number of missing values
        min_missing_idx = missing_counts.idxmin()

        county_pop_historical = county_pop_historical.loc[min_missing_idx]

    county_pop_projections = population_projections.loc[county_fips]

    # TODO: Rewrite to work with any number of scenarios that are included in the projections
    scenarios = [
        'POPULATION_2065_S3',
        'POPULATION_2065_S5b',
        'POPULATION_2065_S5a',
        'POPULATION_2065_S5c',
    ]

    scenario_labels = [
        'Scenario S3',
        'Scenario S5a',
        'Scenario S5b',
        'Scenario S5c'
    ]

    # Create a dictionary to store all projection scenarios
    projections_dict = {}

    # Add each projection scenario to the dictionary
    for scenario, label in zip(scenarios, scenario_labels):
        # Get the projected 2065 population for this scenario
        projected_pop_2065 = county_pop_projections[scenario]

        # Create a copy of the historical data for this scenario
        scenario_data = county_pop_historical.copy()

        # Add the 2065 projection to this scenario's data
        scenario_data['2065'] = projected_pop_2065

        # Add this scenario to the main dictionary
        projections_dict[label] = scenario_data

        # Convert the dictionary to a DataFrame with scenarios as the index

    projection_df = pd.DataFrame(projections_dict)

    # Drop the COUNTY_FIPS column which would otherwise be included as a datapoint on the x-axis
    projection_df = projection_df.drop(index='COUNTY_FIPS')
    projection_df = projection_df.set_index(
        pd.to_datetime(projection_df.index, format='%Y'))

    # Create the chart
    st.line_chart(projection_df)


def display_housing_indicators(county_name, state_name, county_fips):
    st.header('Housing Analysis')

    split_row(
        lambda: display_housing_burden_plot(
            county_name, state_name, county_fips),
        lambda: display_housing_vacancy_plot(
            county_name, state_name, county_fips),
        [0.5, 0.5]
    )


def display_housing_burden_plot(county_name, state_name, county_fips):
    rent_df = database.get_stat_var(
        table=Table.COUNTY_HOUSING_DATA,
        indicator_name="MEDIAN_GROSS_RENT",
        county_fips=county_fips
    )

    try:
        income_df = database.get_stat_var(
            table=Table.COUNTY_ECONOMIC_DATA,
            indicator_name="MEDIAN_INCOME",
            county_fips=county_fips
        )
    except AttributeError:
        st.error("Could not retrieve Median Income data. Please ensure 'COUNTY_ECONOMIC_DATA' table and 'MEDIAN_INCOME' variable exist and are accessible.")
        return
    except Exception as e:
        st.error(f"An error occurred fetching income data: {e}")
        return

    if rent_df.empty or income_df.empty:
        st.warning(
            f"Housing burden data not available for {county_name}, {state_name}.")
        return

    merged_df = pd.merge(rent_df, income_df, left_index=True,
                         right_index=True, how='inner')

    if merged_df.empty:
        st.warning(
            f"Matching rent and income data by year not available for {county_name}, {state_name}.")
        return

    # Calculation using the renamed columns
    merged_df['Median_Rent_Burden_Pct'] = (
        (merged_df['MEDIAN_GROSS_RENT'] * 12) / merged_df['MEDIAN_INCOME']) * 100

    # Reset index so 'YEAR' becomes a column for Plotly
    merged_df.reset_index(inplace=True)

    # Convert the 'YEAR' column to datetime
    merged_df['YEAR'] = pd.to_datetime(merged_df['YEAR'], format='%Y')

    fig = px.line(
        merged_df,
        x='YEAR',  # Use the column name from the index reset
        y='Median_Rent_Burden_Pct',
        title=f'Median Rent Burden Over Time'
    )

    fig.update_layout(
        xaxis_title='Year',  # Display title can be 'Year'
        yaxis_title='Median Rent Burden (%)',
        hovermode='x unified'
    )

    fig.add_shape(
        type="line",
        x0=merged_df['YEAR'].min(),  # Use the column name
        x1=merged_df['YEAR'].max(),  # Use the column name
        y0=30,
        y1=30,
        line=dict(color="orange", dash="dash", width=2),
        name="30% Threshold"
    )

    fig.add_shape(
        type="line",
        x0=merged_df['YEAR'].min(),  # Use the column name
        x1=merged_df['YEAR'].max(),  # Use the column name
        y0=50,
        y1=50,
        line=dict(color="red", dash="dash", width=2),
        name="50% Threshold"
    )

    fig.add_annotation(
        x=merged_df['YEAR'].iloc[-1],  # Use the column name
        y=30,
        text="30% Burden",
        showarrow=False,
        yshift=10,
        xshift=20,
        font=dict(color="orange")
    )

    fig.add_annotation(
        x=merged_df['YEAR'].iloc[-1],  # Use the column name
        y=50,
        text="50% Burden",
        showarrow=False,
        yshift=10,
        xshift=20,
        font=dict(color="red")
    )

    st.plotly_chart(fig, use_container_width=True)


def display_housing_vacancy_plot(county_name, state_name, county_fips):
    # Use indicator_name and expect column named "TOTAL_HOUSING_UNITS"
    total_units_df = database.get_stat_var(
        table=Table.COUNTY_HOUSING_DATA,
        indicator_name="TOTAL_HOUSING_UNITS",
        county_fips=county_fips
    )

    # Use indicator_name and expect column named "OCCUPIED_HOUSING_UNITS"
    occupied_units_df = database.get_stat_var(
        table=Table.COUNTY_HOUSING_DATA,
        indicator_name="OCCUPIED_HOUSING_UNITS",
        county_fips=county_fips
    )

    if total_units_df.empty or occupied_units_df.empty:
        st.warning(
            f"Housing unit data not available for {county_name}, {state_name}.")
        return

    # No renaming needed if columns are already named correctly
    # total_units_df = total_units_df.rename(columns={'Value': 'Total_Units'})
    # occupied_units_df = occupied_units_df.rename(columns={'Value': 'Occupied_Units'})

    # Merge on index (assumed 'YEAR')
    merged_df = pd.merge(total_units_df, occupied_units_df,
                         left_index=True, right_index=True, how='inner')

    if merged_df.empty:
        st.warning(
            f"Matching total and occupied housing unit data by year not available for {county_name}, {state_name}.")
        return

    # Calculate Vacant Units using the direct column names
    merged_df['Vacant_Units'] = merged_df["TOTAL_HOUSING_UNITS"] - \
        merged_df["OCCUPIED_HOUSING_UNITS"]

    # Calculate Vacancy Rate Percentage using the direct column name for total
    merged_df['Vacancy_Rate_Pct'] = (
        merged_df['Vacant_Units'] / merged_df["TOTAL_HOUSING_UNITS"]) * 100
    merged_df['Vacancy_Rate_Pct'] = merged_df['Vacancy_Rate_Pct'].replace(
        [float('inf'), float('-inf')], pd.NA).fillna(0)

    merged_df.reset_index(inplace=True)
    merged_df['YEAR'] = pd.to_datetime(merged_df['YEAR'], format='%Y')

    fig = px.line(
        merged_df,
        x='YEAR',
        y='Vacancy_Rate_Pct',
        title=f'Housing Vacancy Rate Over Time'
    )

    fig.update_layout(
        xaxis_title='Year',
        yaxis_title='Vacancy Rate (%)',
        hovermode='x unified'
    )

    healthy_vacancy_threshold = 7
    fig.add_shape(
        type="line",
        x0=merged_df['YEAR'].min(),
        x1=merged_df['YEAR'].max(),
        y0=healthy_vacancy_threshold,
        y1=healthy_vacancy_threshold,
        line=dict(color="green", dash="dash", width=2),
        name=f"{healthy_vacancy_threshold}% Threshold"
    )
    fig.add_annotation(
        x=merged_df['YEAR'].iloc[-1],
        y=healthy_vacancy_threshold,
        text=f"{healthy_vacancy_threshold}% Threshold",
        showarrow=False,
        yshift=10,
        xshift=20,
        font=dict(color="green")
    )

    st.plotly_chart(fig, use_container_width=True)


def display_economic_indicators(county_name, state_name, county_fips):
    st.header('Economic Analysis')
    split_row(
        lambda: display_unemployment_rate(
            county_name, state_name, county_fips),
        lambda: display_labor_participation(
            county_name, state_name, county_fips),
        [0.5, 0.5]
    )


def display_unemployment_rate(county_name, state_name, county_fips):
    unemployment_df = database.get_stat_var(
        table=Table.COUNTY_ECONOMIC_DATA,
        indicator_name="UNEMPLOYMENT_RATE",
        county_fips=county_fips
    )

    if unemployment_df.empty:
        st.warning(
            f"Matching total and occupied housing unit data by year not available for {county_name}, {state_name}.")
        return

    unemployment_df.reset_index(inplace=True)
    unemployment_df['YEAR'] = pd.to_datetime(
        unemployment_df['YEAR'], format='%Y')

    fig = px.line(
        unemployment_df,
        x='YEAR',
        y='UNEMPLOYMENT_RATE',
        title=f'Unemployment Rate Over Time'
    )

    fig.update_layout(
        xaxis_title='Year',
        yaxis_title='Unemployment Rate (%)',
        hovermode='x unified',
        yaxis_range=[0, None]
    )

    healthy_vacancy_threshold = 4
    fig.add_shape(
        type="line",
        x0=unemployment_df['YEAR'].min(),
        x1=unemployment_df['YEAR'].max(),
        y0=healthy_vacancy_threshold,
        y1=healthy_vacancy_threshold,
        line=dict(color="green", dash="dash", width=2),
        name=f"NAIRU Threshold"
    )

    fig.add_annotation(
        x=unemployment_df['YEAR'].iloc[-1],
        y=healthy_vacancy_threshold,
        text=f"NAIRU Threshold",
        showarrow=False,
        yshift=10,
        xshift=20,
        font=dict(color="green")
    )

    st.plotly_chart(fig, use_container_width=True)


def display_labor_participation(county_name, state_name, county_fips):
    # Fetch data from database
    labor_df = database.get_stat_var(
        table=Table.COUNTY_ECONOMIC_DATA,
        indicator_name="TOTAL_LABOR_FORCE",
        county_fips=county_fips
    )
    total_population_df = database.get_stat_var(
        table=Table.COUNTY_ECONOMIC_DATA,
        indicator_name="POPULATION",
        county_fips=county_fips
    )

    employed_population_df = database.get_stat_var(
        table=Table.COUNTY_ECONOMIC_DATA,
        indicator_name="TOTAL_EMPLOYED_POPULATION",
        county_fips=county_fips
    )

    # Merge datasets
    merged_df = pd.merge(labor_df, total_population_df,
                         left_index=True, right_index=True, how="inner")

    merged_df = pd.merge(merged_df, employed_population_df,
                         left_index=True, right_index=True, how="inner")

    if merged_df.empty:
        st.warning(f"Data not found for {county_name}, {state_name}.")
        return

    # Calculate labor force participation rate
    merged_df['LABOR_FORCE_PARTICIPATION_RATE'] = (
        merged_df['TOTAL_LABOR_FORCE'] / merged_df['POPULATION']) * 100

    # Reset index to make YEAR a column
    merged_df = merged_df.reset_index()

    # Create figure
    fig = go.Figure()

    # Add total population first (as base layer)
    fig.add_trace(
        go.Scatter(
            x=merged_df['YEAR'],
            y=merged_df['POPULATION'],
            fill='tozeroy',
            mode='lines',
            name='Total Population',
            line=dict(color='#b1d2e7', width=1),
            fillcolor='#b1d2e7'
        )
    )

    # Add labor force on top
    fig.add_trace(
        go.Scatter(
            x=merged_df['YEAR'],
            y=merged_df['TOTAL_LABOR_FORCE'],
            fill='tozeroy',
            mode='lines',
            name='Labor Force',
            line=dict(color='#E07069', width=2),
            fillcolor='#E07069'
        )
    )

    # Add labor force on top
    fig.add_trace(
        go.Scatter(
            x=merged_df['YEAR'],
            y=merged_df['TOTAL_EMPLOYED_POPULATION'],
            fill='tozeroy',
            mode='lines',
            name='Employed Population',
            line=dict(color='#265c7d', width=2),
            fillcolor='#265c7d'
        )
    )

    # Update layout with title and axis labels
    fig.update_layout(
        title=f'Labor Force Participation in {county_name}, {state_name}',
        xaxis_title='Year',
        yaxis_title='Population',
        hovermode='x unified',
        legend=dict(
            orientation='h',
            yanchor='bottom',
            y=0.95,
            xanchor='center',
            x=0.5
        ),
        margin=dict(l=60, r=60, t=50, b=50)
    )

    # Display the chart in Streamlit
    st.plotly_chart(fig, use_container_width=True)


def display_education_indicators(county_name, state_name, county_fips):
    st.header('Education Analysis')

    # Retrieve all the educational attainment data
    less_than_hs_df = database.get_stat_var(
        Table.COUNTY_EDUCATION_DATA, "LESS_THAN_HIGH_SCHOOL_TOTAL", county_fips=county_fips)
    hs_graduate_df = database.get_stat_var(
        Table.COUNTY_EDUCATION_DATA, "HIGH_SCHOOL_GRADUATE_TOTAL", county_fips=county_fips)
    some_college_df = database.get_stat_var(
        Table.COUNTY_EDUCATION_DATA, "SOME_COLLEGE_TOTAL", county_fips=county_fips)
    bachelors_higher_df = database.get_stat_var(
        Table.COUNTY_EDUCATION_DATA, "BACHELORS_OR_HIGHER_TOTAL", county_fips=county_fips)
    total_pop_25_64_df = database.get_stat_var(
        Table.COUNTY_EDUCATION_DATA, "TOTAL_POPULATION_25_64", county_fips=county_fips)

    # Combine all dataframes into one
    final_df = pd.DataFrame()
    final_df["YEAR"] = less_than_hs_df.index
    final_df["LESS_THAN_HIGH_SCHOOL_TOTAL"] = less_than_hs_df.values
    final_df["HIGH_SCHOOL_GRADUATE_TOTAL"] = hs_graduate_df.values
    final_df["SOME_COLLEGE_TOTAL"] = some_college_df.values
    final_df["BACHELORS_OR_HIGHER_TOTAL"] = bachelors_higher_df.values
    final_df["TOTAL_POPULATION_25_64"] = total_pop_25_64_df.values

    # Calculate percentages
    final_df["LessThanHighSchool_Perc"] = (
        final_df["LESS_THAN_HIGH_SCHOOL_TOTAL"] / final_df["TOTAL_POPULATION_25_64"]) * 100
    final_df["HighSchoolGraduate_Perc"] = (
        final_df["HIGH_SCHOOL_GRADUATE_TOTAL"] / final_df["TOTAL_POPULATION_25_64"]) * 100
    final_df["SomeCollege_Perc"] = (
        final_df["SOME_COLLEGE_TOTAL"] / final_df["TOTAL_POPULATION_25_64"]) * 100
    final_df["BachelorsOrHigher_Perc"] = (
        final_df["BACHELORS_OR_HIGHER_TOTAL"] / final_df["TOTAL_POPULATION_25_64"]) * 100

    # Create a title for the chart
    st.write(f"### Educational Attainment in {county_name}, {state_name}")

    # Create a figure for the stacked area chart
    fig = go.Figure()

    # Define colors for better visualization
    colors = {
        "Less than High School": RISK_COLORS_RGBA[3],
        "High School Graduate": RISK_COLORS_RGBA[2],
        "Some College": RISK_COLORS_RGBA[1],
        "Bachelor's or Higher": RISK_COLORS_RGBA[0]
    }

    # Add traces in reverse order (highest education first) for better stacking visualization
    # Each educational level is stacked on top of the previous one

    # Bachelor's or Higher (Bottom layer)
    fig.add_trace(
        go.Scatter(
            x=final_df["YEAR"],
            y=final_df["BachelorsOrHigher_Perc"],
            mode="lines",
            line=dict(width=0.5, color=colors["Bachelor's or Higher"]),
            fill="tozeroy",
            fillcolor=colors["Bachelor's or Higher"],
            name="Bachelor's Degree or Higher",
            hovertemplate="%{y:.1f}%<extra></extra>"
        )
    )

    # Some College (Second layer)
    # We add the percentages to create proper stacking
    fig.add_trace(
        go.Scatter(
            x=final_df["YEAR"],
            y=final_df["BachelorsOrHigher_Perc"] +
            final_df["SomeCollege_Perc"],
            mode="lines",
            line=dict(width=0.5, color=colors["Some College"]),
            fill="tonexty",
            fillcolor=colors["Some College"],
            name="Some College or Associate's Degree",
            hovertemplate="%{y:.1f}%<extra></extra>"
        )
    )

    # High School Graduate (Third layer)
    fig.add_trace(
        go.Scatter(
            x=final_df["YEAR"],
            y=final_df["BachelorsOrHigher_Perc"] + final_df["SomeCollege_Perc"] +
            final_df["HighSchoolGraduate_Perc"],
            mode="lines",
            line=dict(width=0.5, color=colors["High School Graduate"]),
            fill="tonexty",
            fillcolor=colors["High School Graduate"],
            name="High School Graduate",
            hovertemplate="%{y:.1f}%<extra></extra>"
        )
    )

    # Less than High School (Top layer)
    # This should add up to 100%
    fig.add_trace(
        go.Scatter(
            x=final_df["YEAR"],
            y=final_df["BachelorsOrHigher_Perc"] + final_df["SomeCollege_Perc"] +
            final_df["HighSchoolGraduate_Perc"] +
            final_df["LessThanHighSchool_Perc"],
            mode="lines",
            line=dict(width=0.5, color=colors["Less than High School"]),
            fill="tonexty",
            fillcolor=colors["Less than High School"],
            name="Less than High School",
            hovertemplate="%{y:.1f}%<extra></extra>"
        )
    )

    # Update layout
    fig.update_layout(
        xaxis=dict(
            title="Year",
            showgrid=True,
            gridwidth=1,
            gridcolor='rgba(0,0,0,0.1)'
        ),
        yaxis=dict(
            title="Percentage of Population (25-64)",
            showgrid=True,
            gridwidth=1,
            gridcolor='rgba(0,0,0,0.1)',
            range=[0, 100],  # Fix the y-axis range from 0 to 100%
            ticksuffix="%"
        ),
        legend=dict(
            orientation="h",
            yanchor="bottom",
            y=-0.25,
            xanchor="center",
            x=0.5
        ),
        margin=dict(l=40, r=40, t=40, b=100),
        autosize=True,
        hovermode="x unified"
    )

    # Display the chart
    st.plotly_chart(fig, use_container_width=True)

    # Optional: Add a note about the data
    st.caption(
        "Note: Data represents educational attainment for the population aged 25-64.")

    # Display the latest year's data in a table format
    latest_year = final_df["YEAR"].max()
    latest_data = final_df[final_df["YEAR"] == latest_year].iloc[0]

    st.write(f"### Latest Educational Attainment ({latest_year})")

    col1, col2 = st.columns(2)

    with col1:
        st.metric(
            "Less than High School",
            f"{latest_data['LessThanHighSchool_Perc']:.1f}%"
        )
        st.metric(
            "High School Graduate",
            f"{latest_data['HighSchoolGraduate_Perc']:.1f}%"
        )

    with col2:
        st.metric(
            "Some College or Associate's",
            f"{latest_data['SomeCollege_Perc']:.1f}%"
        )
        st.metric(
            "Bachelor's or Higher",
            f"{latest_data['BachelorsOrHigher_Perc']:.1f}%"
        )


def display_unemployment_indicators(county_name, state_name, county_fips):
    st.header('Unemployment Analysis')

    # Retrieve the unemployment data needed for the chart
    # Using the same pattern as your education function but with economic data table
    total_labor_force_df = database.get_stat_var(
        Table.COUNTY_ECONOMIC_DATA, "TOTAL_LABOR_FORCE", county_fips=county_fips)
    unemployed_persons_df = database.get_stat_var(
        Table.COUNTY_ECONOMIC_DATA, "UNEMPLOYED_PERSONS", county_fips=county_fips)
    unemployment_rate_df = database.get_stat_var(
        Table.COUNTY_ECONOMIC_DATA, "UNEMPLOYMENT_RATE", county_fips=county_fips)

    # Combine all dataframes into one
    total_unemployment = pd.DataFrame()
    total_unemployment["YEAR"] = total_labor_force_df.index
    total_unemployment["TotalLaborForce"] = total_labor_force_df.values
    total_unemployment["TotalUnemployed"] = unemployed_persons_df.values
    total_unemployment["UnemploymentRate"] = unemployment_rate_df.values

    # Create a title for the chart
    st.write(
        f"###### Total Labor Force, Unemployed Population, and Unemployment Rate (2011-2023)")

    # Create a figure with secondary y-axis using Plotly
    fig = make_subplots(specs=[[{"secondary_y": True}]])

    # Add trace for Total Labor Force (left y-axis)
    fig.add_trace(
        go.Scatter(x=total_unemployment["YEAR"], y=total_unemployment["TotalLaborForce"],
                   mode="lines+markers", name="Total Labor Force",
                   line=dict(color="blue"),
                   marker=dict(symbol="circle", color="blue")),
        secondary_y=False
    )

    # Add trace for Total Unemployed (left y-axis)
    fig.add_trace(
        go.Scatter(x=total_unemployment["YEAR"], y=total_unemployment["TotalUnemployed"],
                   mode="lines+markers", name="Total Unemployed",
                   line=dict(color="red"),
                   marker=dict(symbol="square", color="red")),
        secondary_y=False
    )

    # Add trace for Unemployment Rate (right y-axis)
    fig.add_trace(
        go.Scatter(x=total_unemployment["YEAR"], y=total_unemployment["UnemploymentRate"],
                   mode="lines+markers", name="Unemployment Rate (%)",
                   line=dict(dash="dash", color="green"),
                   marker=dict(symbol="triangle-up", color="green")),
        secondary_y=True
    )

    # Set axis titles
    fig.update_xaxes(title_text="YEAR")
    fig.update_yaxes(title_text="Number of People", secondary_y=False)
    fig.update_yaxes(title_text="Unemployment Rate (%)",
                     secondary_y=True, color="green")

    # Update layout to match the matplotlib style
    fig.update_layout(
        xaxis=dict(showgrid=True, gridwidth=1, gridcolor='rgba(0,0,0,0.1)'),
        yaxis=dict(showgrid=True, gridwidth=1, gridcolor='rgba(0,0,0,0.1)'),
        legend=dict(
            orientation="h",
            yanchor="bottom",
            y=-0.3,
            xanchor="center",
            x=0.5
        ),
        margin=dict(l=40, r=40, t=40, b=100),
        autosize=True,
    )

    # Display the chart
    st.plotly_chart(fig, use_container_width=True)


def display_unemployment_by_education(county_name, state_name, county_fips):
    st.header('Unemployment by Education Level')

    # Retrieve raw counts for each education level - both unemployed and total population
    # Unemployed counts
    less_than_hs_unemployed_df = database.get_stat_var(
        Table.COUNTY_EDUCATION_DATA, "LESS_THAN_HIGH_SCHOOL_UNEMPLOYED", county_fips=county_fips)
    hs_graduate_unemployed_df = database.get_stat_var(
        Table.COUNTY_EDUCATION_DATA, "HIGH_SCHOOL_GRADUATE_UNEMPLOYED", county_fips=county_fips)
    some_college_unemployed_df = database.get_stat_var(
        Table.COUNTY_EDUCATION_DATA, "SOME_COLLEGE_UNEMPLOYED", county_fips=county_fips)
    bachelors_higher_unemployed_df = database.get_stat_var(
        Table.COUNTY_EDUCATION_DATA, "BACHELORS_OR_HIGHER_UNEMPLOYED", county_fips=county_fips)

    # Total population counts
    less_than_hs_total_df = database.get_stat_var(
        Table.COUNTY_EDUCATION_DATA, "LESS_THAN_HIGH_SCHOOL_TOTAL", county_fips=county_fips)
    hs_graduate_total_df = database.get_stat_var(
        Table.COUNTY_EDUCATION_DATA, "HIGH_SCHOOL_GRADUATE_TOTAL", county_fips=county_fips)
    some_college_total_df = database.get_stat_var(
        Table.COUNTY_EDUCATION_DATA, "SOME_COLLEGE_TOTAL", county_fips=county_fips)
    bachelors_higher_total_df = database.get_stat_var(
        Table.COUNTY_EDUCATION_DATA, "BACHELORS_OR_HIGHER_TOTAL", county_fips=county_fips)

    # Combine all dataframes into one
    unemployment_by_edulevel = pd.DataFrame()
    unemployment_by_edulevel["YEAR"] = less_than_hs_unemployed_df.index

    # Store raw counts
    unemployment_by_edulevel["LessThanHighSchool_Unemployed"] = less_than_hs_unemployed_df.values
    unemployment_by_edulevel["HighSchoolGraduate_Unemployed"] = hs_graduate_unemployed_df.values
    unemployment_by_edulevel["SomeCollege_Unemployed"] = some_college_unemployed_df.values
    unemployment_by_edulevel["BachelorsOrHigher_Unemployed"] = bachelors_higher_unemployed_df.values

    unemployment_by_edulevel["LessThanHighSchool_Total"] = less_than_hs_total_df.values
    unemployment_by_edulevel["HighSchoolGraduate_Total"] = hs_graduate_total_df.values
    unemployment_by_edulevel["SomeCollege_Total"] = some_college_total_df.values
    unemployment_by_edulevel["BachelorsOrHigher_Total"] = bachelors_higher_total_df.values

    # Calculate unemployment rates by dividing unemployed by total population
    unemployment_by_edulevel["LessThanHighSchool_UnemploymentRate"] = (
        unemployment_by_edulevel["LessThanHighSchool_Unemployed"] /
        unemployment_by_edulevel["LessThanHighSchool_Total"] * 100
    )

    unemployment_by_edulevel["HighSchoolGraduate_UnemploymentRate"] = (
        unemployment_by_edulevel["HighSchoolGraduate_Unemployed"] /
        unemployment_by_edulevel["HighSchoolGraduate_Total"] * 100
    )

    unemployment_by_edulevel["SomeCollege_UnemploymentRate"] = (
        unemployment_by_edulevel["SomeCollege_Unemployed"] /
        unemployment_by_edulevel["SomeCollege_Total"] * 100
    )

    unemployment_by_edulevel["BachelorsOrHigher_UnemploymentRate"] = (
        unemployment_by_edulevel["BachelorsOrHigher_Unemployed"] /
        unemployment_by_edulevel["BachelorsOrHigher_Total"] * 100
    )

    # Create a title for the chart
    st.write(
        f"###### Unemployment Rate by Education Level (2011-2023)")

    # Create a figure using Plotly
    fig = go.Figure()

    # Add traces for each education level's unemployment rate
    fig.add_trace(
        go.Scatter(x=unemployment_by_edulevel["YEAR"],
                   y=unemployment_by_edulevel["LessThanHighSchool_UnemploymentRate"],
                   mode="lines+markers",
                   name="Less Than High School",
                   marker=dict(symbol="circle"))
    )

    fig.add_trace(
        go.Scatter(x=unemployment_by_edulevel["YEAR"],
                   y=unemployment_by_edulevel["HighSchoolGraduate_UnemploymentRate"],
                   mode="lines+markers",
                   name="High School Graduate",
                   marker=dict(symbol="square"))
    )

    fig.add_trace(
        go.Scatter(x=unemployment_by_edulevel["YEAR"],
                   y=unemployment_by_edulevel["SomeCollege_UnemploymentRate"],
                   mode="lines+markers",
                   name="Some College or Associate's Degree",
                   marker=dict(symbol="triangle-up"))
    )

    fig.add_trace(
        go.Scatter(x=unemployment_by_edulevel["YEAR"],
                   y=unemployment_by_edulevel["BachelorsOrHigher_UnemploymentRate"],
                   mode="lines+markers",
                   name="Bachelor's Degree or Higher",
                   marker=dict(symbol="diamond"))
    )

    # Set axis titles and layout
    fig.update_xaxes(title_text="YEAR")
    fig.update_yaxes(title_text="Unemployment Rate (%)")

    fig.update_layout(
        xaxis=dict(showgrid=True, gridwidth=1, gridcolor='rgba(0,0,0,0.1)'),
        yaxis=dict(showgrid=True, gridwidth=1, gridcolor='rgba(0,0,0,0.1)'),
        legend=dict(
            orientation="h",
            yanchor="bottom",
            y=-0.3,
            xanchor="center",
            x=0.5
        ),
        margin=dict(l=40, r=40, t=40, b=100),
        autosize=True,
    )

    # Display the chart
<<<<<<< HEAD
    st.plotly_chart(fig, use_container_width=True)


def display_county_indicators(county_fips, scenario):
    """
    Display key county indicators with simple descriptions based on z-scores.

    Args:
        county_fips (str): FIPS code for the selected county
    """
    # Fetch z-scores for the county (replace with your actual data retrieval)
    scenario_values = database.get_index_projections(county_fips, scenario)

    # indicators_df = indicators_df[indicators_df["COUNTY_FIPS"] == county_fips]

    # Extract z-scores (assuming your database function returns these values)
    z_student_teacher = scenario_values.get('z_STUDENT_TEACHER_RATIO', 0)
    z_housing = scenario_values.get('z_AVAILABLE_HOUSING_UNITS', 0)
    z_unemployment = scenario_values.get('z_UNEMPLOYMENT_RATE', 0)

    st.markdown("### Key Performance Indicators")

    # Function to get description based on z-score
    def get_description(z_score, is_inverse=False):
        if is_inverse:
            # For inverse indicators (lower is better)
            if z_score < -1.5:
                return "Excellent"
            elif z_score < -0.5:
                return "Good"
            elif z_score < 0.5:
                return "Average"
            elif z_score < 1.5:
                return "Below Average"
            else:
                return "Poor"
        else:
            # For regular indicators (higher is better)
            if z_score > 1.5:
                return "Excellent"
            elif z_score > 0.5:
                return "Good"
            elif z_score > -0.5:
                return "Average"
            elif z_score > -1.5:
                return "Below Average"
            else:
                return "Poor"

    # Student-Teacher Ratio (lower is better)
    if z_student_teacher:
        st.metric(
            label="Education",
            value=get_description(z_student_teacher, is_inverse=True),
            delta=f"{z_student_teacher:.1f}σ",
            delta_color="inverse"
        )
    else:
        st.metric(
            label="Education",
            value="N/A"
        )

    # Housing Availability (higher is better)
    if z_housing:
        st.metric(
            label="Housing",
            value=get_description(z_housing),
            delta=f"{z_housing:.1f}σ",
            delta_color="normal"
        )
    else:
        st.metric(
            label="Housing",
            value="N/A"
        )

    # Unemployment Rate (lower is better)
    if z_unemployment:
        st.metric(
            label="Labor",
            value=get_description(z_unemployment, is_inverse=True),
            delta=f"{z_unemployment:.1f}σ",
            delta_color="inverse"
        )
    else:
        st.metric(
            label="Labor",
            value="N/A"
        )

    vertical_spacer(1)

    # Optional: Add small explainer
    with st.expander("About these indicators"):
        st.caption(
            "Values show how this county compares to the national average.")
        st.caption("σ represents standard deviations from the mean.")
=======
    st.plotly_chart(fig, use_container_width=True)
>>>>>>> 1f7ed5a5
<|MERGE_RESOLUTION|>--- conflicted
+++ resolved
@@ -879,11 +879,7 @@
             with st.container():
                 # Show the icon and title
                 if 'icon' in item.keys():
-<<<<<<< HEAD
                     st.markdown(f"## **:material/{item['icon']}:**")
-=======
-                    st.markdown(f"# **:material/{item['icon']}:**")
->>>>>>> 1f7ed5a5
 
                 st.markdown(f"##### **{item['title']}**")
 
@@ -2113,7 +2109,6 @@
     )
 
     # Display the chart
-<<<<<<< HEAD
     st.plotly_chart(fig, use_container_width=True)
 
 
@@ -2211,7 +2206,4 @@
     with st.expander("About these indicators"):
         st.caption(
             "Values show how this county compares to the national average.")
-        st.caption("σ represents standard deviations from the mean.")
-=======
-    st.plotly_chart(fig, use_container_width=True)
->>>>>>> 1f7ed5a5
+        st.caption("σ represents standard deviations from the mean.")
--- conflicted
+++ resolved
@@ -16,12 +16,6 @@
     
     QUERY_YEAR = 2010
 
-<<<<<<< HEAD
-    state_names = pd.read_csv("./data/raw/metadata/state_names.csv")
-
-    us_county_data = pd.read_csv(
-        "./data/raw/population_data/census_population_data_2010.csv"
-=======
     # Download the names of the states
     state_names = ced.download(
         dataset=ACS5,
@@ -44,7 +38,6 @@
         state=contiguous_states,
         county='*',
         with_geometry=True,
->>>>>>> 9fb74866
     )
 
     # Rename columns
